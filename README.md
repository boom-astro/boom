--- conflicted
+++ resolved
@@ -77,23 +77,16 @@
 
 ### Start services for local development
 
-<<<<<<< HEAD
 1. Install lfs and pull the large files:
     ```bash
     git lfs install
     git lfs pull
-=======
-1. Launch `Valkey`, `MongoDB`, `Kafka`, and the BOOM API server in dev mode
-   using Docker, with the provided `docker-compose.yaml` file:
-    ```bash
-    docker compose --profile api up -d
->>>>>>> 4a9b526f
     ```
-2. Launch `Valkey`, `MongoDB`, and `Kafka`:
+2. Launch `Valkey`, `MongoDB`, `Kafka`, and the BOOM API server in dev mode:
 
    - With docker, using the provided `docker-compose.yaml` file:
       ```bash
-     docker compose up -d
+     docker compose --profile api up -d
      ```
      This may take a couple of minutes the first time you run it, as it needs to download the docker image for each service.
      *To check if the containers are running and healthy, run `docker ps`.*
@@ -115,21 +108,7 @@
     cargo build --release
     ```
 
-<<<<<<< HEAD
-### API
-
-To run the API server in development mode,
-first ensure `cargo-watch` is installed (`cargo install cargo-watch`),
-then call:
-
-```sh
-make api-dev
-```
-
 ## Running BOOM for development
-=======
-## Running BOOM:
->>>>>>> 4a9b526f
 
 ### Alert Production (not required for production use)
 
