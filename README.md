--- conflicted
+++ resolved
@@ -160,11 +160,7 @@
 
 ## Contributing
 
-<<<<<<< HEAD
 We welcome contributions! Please read the [CONTRIBUTING.md](CONTRIBUTING.md) file for more information. 
-=======
-We welcome contributions! Please read the [CONTRIBUTING.md](CONTRIBUTING.md) (TBD) file for more information.
->>>>>>> 3460dfab
 We rely on [GitHub issues](https://github.com/boom-astro/boom/issues) to track bugs and feature requests.
 
 ## Implementation details:
