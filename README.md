--- conflicted
+++ resolved
@@ -49,55 +49,49 @@
 
 ## Setup
 
-<<<<<<< HEAD
+### Environment configuration
+
+BOOM uses environment variables for sensitive configuration like passwords
+and API keys.
+For local development, you can use the defaults in `.env.example`
+by copying it to `.env`:
+
+```sh
+cp .env.example .env
+```
+
+**Note:** Do not commit `.env` to Git or use the example values
+in production.
+
+### Start services for local development
+
 1. Install lfs and pull the large files:
     ```bash
     git lfs install
     git lfs pull
     ```
-2. Launch `Valkey`, `MongoDB`, and `Kafka` using docker, using the provided `docker-compose.yaml` file:
-=======
-### Environment configuration
-
-BOOM uses environment variables for sensitive configuration like passwords
-and API keys.
-For local development, you can use the defaults in `.env.example`
-by copying it to `.env`:
-
-```sh
-cp .env.example .env
-```
-
-**Note:** Do not commit `.env` to Git or use the example values
-in production.
-
-### Start services for local development
-
-1. Launch `Valkey`, `MongoDB`, and `Kafka` using Docker, with the provided `docker-compose.yaml` file:
->>>>>>> 55268481
-    ```bash
-    docker compose up -d
-    ```
-    This may take a couple of minutes the first time you run it, as it needs to download the docker image for each service.
-    *To check if the containers are running and healthy, run `docker ps`.*
-
-<<<<<<< HEAD
-3. Launch `Valkey`, `MongoDB`, `Kafka`, `Otel Collector`, `Prometheus` and `boom` using Apptainer:
-    First, build the SIF files. You can do this by running:
-    ```bash
-    ./apptainer.sh build
-    ```
-    Then you can launch the services with:
-    ```bash
-    ./apptainer.sh start
-    ```
-    *To check if the instances are running and healthy, run `./apptainer.sh health`.*
+2. Launch `Valkey`, `MongoDB`, and `Kafka`:
+
+   - With docker, using the provided `docker-compose.yaml` file:
+      ```bash
+     docker compose up -d
+     ```
+     This may take a couple of minutes the first time you run it, as it needs to download the docker image for each service.
+     *To check if the containers are running and healthy, run `docker ps`.*
+
+     **Note:** Docker Compose will automatically use the environment variables from your `.env` file to configure the MongoDB container with your specified credentials.
+
+   - With Apptainer, using the shell script `apptainer.sh`:
+       First, build the SIF files. You can do this by running:
+       ```bash
+       ./apptainer.sh build
+       ```
+       Then you can launch the services with:
+       ```bash
+       ./apptainer.sh start
+       ```
+     *To check if the instances are running and healthy, run `./apptainer.sh health`.*
 4. Last but not least, build the Rust binaries. You can do this with or without the `--release` flag, but we recommend using it for better performance:
-=======
-    **Note:** Docker Compose will automatically use the environment variables from your `.env` file to configure the MongoDB container with your specified credentials.
-
-2. Last but not least, build the Rust binaries. You can do this with or without the `--release` flag, but we recommend using it for better performance:
->>>>>>> 55268481
     ```bash
     cargo build --release
     ```
