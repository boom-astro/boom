--- conflicted
+++ resolved
@@ -44,7 +44,6 @@
 
 ## Setup
 
-<<<<<<< HEAD
 ### Environment Configuration
 
 BOOM uses environment variables for sensitive configuration like passwords and API keys. **You must set up your environment variables before running BOOM.**
@@ -88,9 +87,7 @@
 
 1. Launch `Valkey`, `MongoDB`, and `Kafka` using docker, using the provided `docker compose.yaml` file:
 1. Launch `Valkey`, `MongoDB`, and `Kafka` using docker, using the provided `docker compose.yaml` file:
-=======
 1. Launch `Valkey`, `MongoDB`, and `Kafka` using docker, using the provided `docker-compose.yaml` file:
->>>>>>> c7c7d75d
     ```bash
     docker compose up -d
     ```
