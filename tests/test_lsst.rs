--- conflicted
+++ resolved
@@ -13,71 +13,6 @@
 use mongodb::bson::doc;
 
 #[tokio::test]
-<<<<<<< HEAD
-async fn test_lsst_alert_from_avro_bytes() {
-    let mut alert_worker = lsst_alert_worker().await;
-
-    let (candid, object_id, ra, dec, bytes_content) =
-        AlertRandomizer::new_randomized(Survey::Lsst).get().await;
-    let alert = alert_worker
-        .alert_from_avro_bytes(&bytes_content)
-        .await
-        .unwrap();
-
-    assert_eq!(alert.candid, candid);
-    assert_eq!(alert.candidate.object_id, object_id);
-
-    assert!((alert.candidate.dia_source.ra - ra).abs() < 1e-6);
-    assert!((alert.candidate.dia_source.dec - dec).abs() < 1e-6);
-
-    // add mag data to the candidate
-
-    assert!((alert.candidate.dia_source.jd - 2457454.829282).abs() < 1e-6);
-    assert!((alert.candidate.magpsf - 23.146893).abs() < 1e-6);
-    assert!((alert.candidate.sigmapsf - 0.039097).abs() < 1e-6);
-    assert!((alert.candidate.diffmaglim - 25.00841).abs() < 1e-5);
-    assert!(alert.candidate.snr - 27.770037 < 1e-6);
-    assert_eq!(alert.candidate.isdiffpos, true);
-    assert_eq!(alert.candidate.dia_source.band.unwrap(), "g");
-
-    // verify that the prv_candidates are present
-    assert!(!alert.prv_candidates.is_none());
-    let prv_candidates = alert.prv_candidates.unwrap();
-    assert_eq!(prv_candidates.len(), 2);
-
-    // validate the first prv_candidate
-    let prv_candidate = prv_candidates.get(0).unwrap();
-
-    assert!((prv_candidate.dia_source.jd - 2457454.7992).abs() < 1e-6);
-    assert!((prv_candidate.magpsf - 24.763279).abs() < 1e-6);
-    assert!((prv_candidate.sigmapsf - 0.329765).abs() < 1e-6);
-    assert!((prv_candidate.diffmaglim - 24.309652).abs() < 1e-6);
-    assert!(prv_candidate.snr - 3.292455 < 1e-6);
-    assert_eq!(prv_candidate.isdiffpos, true);
-    assert_eq!(prv_candidate.dia_source.band.clone().unwrap(), "g");
-
-    // same for the fp_hists
-    assert!(!alert.fp_hists.is_none());
-    let fp_hists = alert.fp_hists.unwrap();
-    assert_eq!(fp_hists.len(), 3);
-
-    // validate the first fp_hist
-    let fp_hist = fp_hists.get(0).unwrap();
-
-    assert!((fp_hist.dia_forced_source.jd - 2457454.7992).abs() < 1e-6);
-    assert!((fp_hist.magpsf.unwrap() - 24.735056).abs() < 1e-6);
-    assert!((fp_hist.sigmapsf.unwrap() - 0.329754).abs() < 1e-6);
-    assert!((fp_hist.diffmaglim - 24.281467).abs() < 1e-6);
-    assert!((fp_hist.snr.unwrap() - 3.292566).abs() < 1e-6);
-    assert_eq!(fp_hist.isdiffpos.unwrap(), true);
-    assert_eq!(fp_hist.dia_forced_source.band.clone().unwrap(), "g");
-
-    // TODO: find an LSST avro packet that has non detections so we can test it
-}
-
-#[tokio::test]
-=======
->>>>>>> 5c26b91a
 async fn test_process_lsst_alert() {
     let mut alert_worker = lsst_alert_worker().await;
 
