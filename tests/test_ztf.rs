--- conflicted
+++ resolved
@@ -1,5 +1,8 @@
 use boom::{
-    alert::{AlertWorker, ProcessAlertStatus, LSST_DEC_RANGE, ZTF_LSST_XMATCH_RADIUS},
+    alert::{
+        AlertWorker, ProcessAlertStatus, DECAM_DEC_RANGE, LSST_DEC_RANGE, ZTF_DECAM_XMATCH_RADIUS,
+        ZTF_LSST_XMATCH_RADIUS,
+    },
     conf,
     filter::{alert_to_avro_bytes, load_alert_schema, FilterWorker, ZtfFilterWorker},
     ml::{MLWorker, ZtfMLWorker},
@@ -7,8 +10,8 @@
         db::mongify,
         enums::Survey,
         testing::{
-            drop_alert_from_collections, insert_test_filter, lsst_alert_worker, remove_test_filter,
-            ztf_alert_worker, AlertRandomizer, TEST_CONFIG_FILE,
+            decam_alert_worker, drop_alert_from_collections, insert_test_filter, lsst_alert_worker,
+            remove_test_filter, ztf_alert_worker, AlertRandomizer, TEST_CONFIG_FILE,
         },
     },
 };
@@ -19,11 +22,7 @@
     let mut alert_worker = ztf_alert_worker().await;
 
     let (candid, object_id, ra, dec, bytes_content) =
-<<<<<<< HEAD
-        AlertRandomizer::default(Survey::Ztf).get().await;
-=======
         AlertRandomizer::new_randomized(Survey::Ztf).get().await;
->>>>>>> a6f00d10
     let alert = alert_worker.alert_from_avro_bytes(&bytes_content).await;
     assert!(alert.is_ok());
 
@@ -163,11 +162,7 @@
     let mut alert_worker = ztf_alert_worker().await;
 
     let (candid, object_id, ra, dec, bytes_content) =
-<<<<<<< HEAD
-        AlertRandomizer::default(Survey::Ztf).get().await;
-=======
         AlertRandomizer::new_randomized(Survey::Ztf).get().await;
->>>>>>> a6f00d10
     let status = alert_worker.process_alert(&bytes_content).await.unwrap();
     assert_eq!(status, ProcessAlertStatus::Added(candid));
 
@@ -234,18 +229,14 @@
 }
 
 #[tokio::test]
-async fn test_process_ztf_lsst_xmatch() {
+async fn test_process_ztf_alert_xmatch() {
     let config = conf::load_config(TEST_CONFIG_FILE).unwrap();
     let db = conf::build_db(&config).await.unwrap();
 
     // ZTF setup: the dec should be *below* the LSST dec limit:
     let mut alert_worker = ztf_alert_worker().await;
-<<<<<<< HEAD
-    let ztf_alert_randomizer = AlertRandomizer::default(Survey::Ztf).dec(LSST_DEC_RANGE.1 - 10.0);
-=======
     let ztf_alert_randomizer =
         AlertRandomizer::new_randomized(Survey::Ztf).dec(LSST_DEC_RANGE.1 - 10.0);
->>>>>>> a6f00d10
 
     let (_, object_id, ra, dec, bytes_content) = ztf_alert_randomizer.clone().get().await;
     let aux_collection_name = "ZTF_alerts_aux";
@@ -255,11 +246,7 @@
     let mut lsst_alert_worker = lsst_alert_worker().await;
 
     // 1. LSST alert further than max radius, ZTF alert should not have an LSST alias
-<<<<<<< HEAD
-    let (_, _, _, _, lsst_bytes_content) = AlertRandomizer::default(Survey::Lsst)
-=======
     let (_, _, _, _, lsst_bytes_content) = AlertRandomizer::new_randomized(Survey::Lsst)
->>>>>>> a6f00d10
         .ra(ra)
         .dec(dec + 1.1 * ZTF_LSST_XMATCH_RADIUS.to_degrees())
         .get()
@@ -284,20 +271,12 @@
     assert_eq!(matches.len(), 0);
 
     // 2. nearby LSST alert, ZTF alert should have an LSST alias
-<<<<<<< HEAD
-    let (_, lsst_object_id, _, _, lsst_bytes_content) = AlertRandomizer::default(Survey::Lsst)
-        .ra(ra)
-        .dec(dec + 0.9 * ZTF_LSST_XMATCH_RADIUS.to_degrees())
-        .get()
-        .await;
-=======
     let (_, lsst_object_id, _, _, lsst_bytes_content) =
         AlertRandomizer::new_randomized(Survey::Lsst)
             .ra(ra)
             .dec(dec + 0.9 * ZTF_LSST_XMATCH_RADIUS.to_degrees())
             .get()
             .await;
->>>>>>> a6f00d10
     lsst_alert_worker
         .process_alert(&lsst_bytes_content)
         .await
@@ -322,20 +301,12 @@
     assert_eq!(lsst_matches, vec![lsst_object_id.clone()]);
 
     // 3. Closer LSST alert, ZTF alert should have a new LSST alias
-<<<<<<< HEAD
-    let (_, lsst_object_id, _, _, lsst_bytes_content) = AlertRandomizer::default(Survey::Lsst)
-        .ra(ra)
-        .dec(dec + 0.1 * ZTF_LSST_XMATCH_RADIUS.to_degrees())
-        .get()
-        .await;
-=======
     let (_, lsst_object_id, _, _, lsst_bytes_content) =
         AlertRandomizer::new_randomized(Survey::Lsst)
             .ra(ra)
             .dec(dec + 0.1 * ZTF_LSST_XMATCH_RADIUS.to_degrees())
             .get()
             .await;
->>>>>>> a6f00d10
     lsst_alert_worker
         .process_alert(&lsst_bytes_content)
         .await
@@ -360,20 +331,12 @@
     assert_eq!(lsst_matches, vec![lsst_object_id.clone()]);
 
     // 4. Further LSST alert, ZTF alert should NOT have a new LSST alias
-<<<<<<< HEAD
-    let (_, bad_lsst_object_id, _, _, lsst_bytes_content) = AlertRandomizer::default(Survey::Lsst)
-        .ra(ra)
-        .dec(dec + 0.5 * ZTF_LSST_XMATCH_RADIUS.to_degrees())
-        .get()
-        .await;
-=======
     let (_, bad_lsst_object_id, _, _, lsst_bytes_content) =
         AlertRandomizer::new_randomized(Survey::Lsst)
             .ra(ra)
             .dec(dec + 0.5 * ZTF_LSST_XMATCH_RADIUS.to_degrees())
             .get()
             .await;
->>>>>>> a6f00d10
     lsst_alert_worker
         .process_alert(&lsst_bytes_content)
         .await
@@ -402,22 +365,15 @@
     //    even attempt to match. Test this by creating an LSST alert with an
     //    unrealistically high dec that ZTF would otherwise match without this
     //    constraint:
-<<<<<<< HEAD
-    let (_, object_id, ra, dec, bytes_content) = AlertRandomizer::default(Survey::Ztf)
-=======
-    let (_, object_id, ra, dec, bytes_content) = AlertRandomizer::new_randomized(Survey::Ztf)
->>>>>>> a6f00d10
-        .dec(LSST_DEC_RANGE.1 + 10.0)
-        .get()
-        .await;
-
-<<<<<<< HEAD
-    let (_, _, _, _, lsst_bytes_content) = AlertRandomizer::default(Survey::Lsst)
-=======
+    let (_, bad_object_id, bad_ra, bad_dec, bytes_content) =
+        AlertRandomizer::new_randomized(Survey::Ztf)
+            .dec(LSST_DEC_RANGE.1 + 10.0)
+            .get()
+            .await;
+
     let (_, _, _, _, lsst_bytes_content) = AlertRandomizer::new_randomized(Survey::Lsst)
->>>>>>> a6f00d10
-        .ra(ra)
-        .dec(dec + 0.9 * ZTF_LSST_XMATCH_RADIUS.to_degrees())
+        .ra(bad_ra)
+        .dec(bad_dec + 0.9 * ZTF_LSST_XMATCH_RADIUS.to_degrees())
         .get()
         .await;
     lsst_alert_worker
@@ -426,10 +382,10 @@
         .unwrap();
 
     alert_worker.process_alert(&bytes_content).await.unwrap();
-    let filter_aux = doc! {"_id": &object_id};
-    let aux = db
-        .collection::<mongodb::bson::Document>(aux_collection_name)
-        .find_one(filter_aux)
+    let bad_filter_aux = doc! {"_id": &bad_object_id};
+    let aux = db
+        .collection::<mongodb::bson::Document>(aux_collection_name)
+        .find_one(bad_filter_aux)
         .await
         .unwrap()
         .unwrap();
@@ -442,6 +398,52 @@
         .map(|x| x.as_i64().unwrap())
         .collect::<Vec<_>>();
     assert_eq!(lsst_matches.len(), 0);
+
+    // DECAM setup (here we just verify that xmatching is done, and do not test all possible cases):
+    let ztf_alert_randomizer =
+        AlertRandomizer::new_randomized(Survey::Ztf).dec(DECAM_DEC_RANGE.1 - 10.0);
+
+    let (_, object_id, ra, dec, bytes_content) = ztf_alert_randomizer.get().await;
+
+    println!(
+        "ZTF alert: ra = {}, dec = {} (object_id = {})",
+        ra, dec, object_id
+    );
+    let filter_aux = doc! {"_id": &object_id};
+
+    let mut decam_alert_worker = decam_alert_worker().await;
+    let (_, decam_object_id, _, _, decam_bytes_content) =
+        AlertRandomizer::new_randomized(Survey::Decam)
+            .ra(ra)
+            .dec(dec + 0.9 * ZTF_DECAM_XMATCH_RADIUS.to_degrees())
+            .get()
+            .await;
+
+    println!(
+        "DECAM alert: ra = {}, dec = {} (object_id = {})",
+        ra, dec, decam_object_id
+    );
+
+    decam_alert_worker
+        .process_alert(&decam_bytes_content)
+        .await
+        .unwrap();
+
+    alert_worker.process_alert(&bytes_content).await.unwrap();
+    let aux = db
+        .collection::<mongodb::bson::Document>(aux_collection_name)
+        .find_one(filter_aux.clone())
+        .await
+        .unwrap()
+        .unwrap();
+    println!("aux aliases: {:?}", aux.get_document("aliases").unwrap());
+    let matches = aux
+        .get_document("aliases")
+        .unwrap()
+        .get_array("DECAM")
+        .unwrap();
+    assert_eq!(matches.len(), 1);
+    assert_eq!(matches.get(0).unwrap().as_str().unwrap(), &decam_object_id);
 }
 
 #[tokio::test]
@@ -503,11 +505,7 @@
     let mut alert_worker = ztf_alert_worker().await;
 
     let (candid, object_id, _ra, _dec, bytes_content) =
-<<<<<<< HEAD
-        AlertRandomizer::default(Survey::Ztf).get().await;
-=======
         AlertRandomizer::new_randomized(Survey::Ztf).get().await;
->>>>>>> a6f00d10
     let status = alert_worker.process_alert(&bytes_content).await.unwrap();
     assert_eq!(status, ProcessAlertStatus::Added(candid));
 
