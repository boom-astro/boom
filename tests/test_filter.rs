use boom::{
    conf,
    filter::{uses_field_in_filter, validate_filter_pipeline, Filter, ZtfFilter},
    utils::enums::Survey,
    utils::testing::{insert_test_filter, remove_test_filter, TEST_CONFIG_FILE},
};
use mongodb::bson::{doc, Document};

fn pipeline_to_json(pipeline: &[Document]) -> Vec<serde_json::Value> {
    pipeline
        .iter()
        .map(|doc| serde_json::to_value(doc).unwrap())
        .collect()
}

#[tokio::test]
async fn test_uses_field_in_filter() {
    // this function should detect if a field is used in the filter pipeline
    // so let's write a filter and test it on it.
    let pipeline = [
        doc! { "$match": { "candidate.drb": { "$gt": 0.5 }, "LSST.prv_candidates": { "$exists": true } } },
        doc! { "$project": { "annotations.mag_now": { "$round": ["$candidate.magpsf", 2_i64] } } },
    ];
    // it takes a Vec<serde_json::Value> as input, so we convert the documents to that format
    let pipeline = pipeline_to_json(&pipeline);

    // uses_field_in_filter should return true for "candidate.drb"
    let stage_index = uses_field_in_filter(&pipeline, "candidate.drb");
    assert!(stage_index.is_some());
    assert_eq!(stage_index, Some(0));

    // uses_field_in_filter should also return true for "candidate.magpsf", but it should be in the second stage
    let stage_index = uses_field_in_filter(&pipeline, "candidate.magpsf");
    assert!(stage_index.is_some());
    assert_eq!(stage_index, Some(1));

    // uses_field_in_filter should return true for "LSST.prv_candidates"
    let stage_index = uses_field_in_filter(&pipeline, "LSST.prv_candidates");
    assert!(stage_index.is_some());
    assert_eq!(stage_index, Some(0));

    // however, if we look for "prv_candidates" only, we should not find it (using the prefixes to avoid)
    let stage_index = uses_field_in_filter(&pipeline, "prv_candidates");
    assert!(stage_index.is_none());

    // uses_field_in_filter should return false for "candidate.jd"
    let stage_index = uses_field_in_filter(&pipeline, "candidate.jd");
    assert!(stage_index.is_none());
}

#[tokio::test]
async fn test_validate_filter_pipeline() {
    // this function should validate the filter pipeline
    // we make sure that:
    // - project stages that are an include stages (no "field: 0") specify objectId: 1
    // - project stages that are an exclude stage (with "field: 0") do not mention objectId
    // - project stages do not exclude the _id field or objectId
    // - unset stages do not delete the objectId or _id fields
    // - we don't have any group, unwind, or lookup stages
    // - that the last stage is a project that includes objectId

    // first let's test a valid pipeline, and then we will test some invalid ones
    let valid_pipeline = vec![
        doc! { "$match": {} },
        doc! { "$project": { "objectId": 1, "candidate": 1, "classifications": 1, "coordinates": 1 } },
        doc! { "$project": { "objectId": 1, "annotations.mag_now": { "$round": ["$candidate.magpsf", 2_i64]} } },
    ];
    // it expects a Vec<serde_json::Value> as input, so we convert the documents to that format
    let valid_pipeline = pipeline_to_json(&valid_pipeline);

    // this should return Ok(())
    let result = validate_filter_pipeline(&valid_pipeline);
    assert!(result.is_ok());

    // now let's test a pipeline which is invalid because we exclude the objectId field in a project stage
    let invalid_pipeline = vec![
        doc! { "$match": {} },
        doc! { "$project": { "candidate": 1, "classifications": 1, "coordinates": 1 } }, // objectId is excluded here
        doc! { "$project": { "objectId": 1, "annotations.mag_now": { "$round": ["$candidate.magpsf", 2_i64]} } },
    ];
    let invalid_pipeline = pipeline_to_json(&invalid_pipeline);
    // this should return an error
    let result = validate_filter_pipeline(&invalid_pipeline);
    assert!(result.is_err());

    // now let's test a pipeline which is invalid because we exclude the _id field in a project stage
    let invalid_pipeline = vec![
        doc! { "$match": {} },
        doc! { "$project": { "objectId": 1, "_id": 0, "candidate": 1, "classifications": 1, "coordinates": 1 } }, // _id is excluded here
        doc! { "$project": { "objectId": 1, "annotations.mag_now": { "$round": ["$candidate.magpsf", 2_i64]} } },
    ];
    let invalid_pipeline = pipeline_to_json(&invalid_pipeline);
    // this should return an error
    let result = validate_filter_pipeline(&invalid_pipeline);
    assert!(result.is_err());

    // now let's test a pipeline which is invalid because we unset the objectId field
    let invalid_pipeline = vec![
        doc! { "$match": {} },
        doc! { "$project": { "objectId": 1, "candidate": 1, "classifications": 1, "coordinates": 1 } },
        doc! { "$unset": "objectId" }, // objectId is unset here
        doc! { "$project": { "objectId": 1, "annotations.mag_now": { "$round": ["$candidate.magpsf", 2_i64]} } },
    ];
    let invalid_pipeline = pipeline_to_json(&invalid_pipeline);
    // this should return an error
    let result = validate_filter_pipeline(&invalid_pipeline);
    assert!(result.is_err());

    // now let's test a pipeline which is invalid because the last stage is not a project stage
    let invalid_pipeline = vec![
        doc! { "$match": {} },
        doc! { "$project": { "objectId": 1, "candidate": 1, "classifications": 1, "coordinates": 1 } },
        doc! { "$addFields": { "annotations.mag_now": { "$round": ["$candidate.magpsf", 2_i64]} } }, // last stage is not a project
    ];
    let invalid_pipeline = pipeline_to_json(&invalid_pipeline);
    // this should return an error
    let result = validate_filter_pipeline(&invalid_pipeline);
    assert!(result.is_err());
}

#[tokio::test]
async fn test_build_filter() {
    let config = conf::load_config(TEST_CONFIG_FILE).unwrap();
    let db = conf::build_db(&config).await.unwrap();
    let filter_collection = db.collection("filters");

<<<<<<< HEAD
    let filter_id = insert_test_filter(&Survey::Ztf).await.unwrap();
    let filter_result = ZtfFilter::build(&filter_id, &filter_collection).await;
    remove_test_filter(&filter_id, &Survey::Ztf).await.unwrap();
=======
    let filter_id = insert_test_filter(&Survey::Ztf, true).await.unwrap();
    let filter_result = ZtfFilter::build(filter_id, &filter_collection).await;
    remove_test_filter(filter_id, &Survey::Ztf).await.unwrap();
>>>>>>> 25994c01

    let filter = filter_result.unwrap();
    let pipeline: Vec<Document> = vec![
        doc! { "$match": { "_id": { "$in": [] } } },
        doc! { "$project": { "objectId": 1, "candidate": 1, "classifications": 1, "coordinates": 1 } },
        doc! { "$lookup": { "from": "ZTF_alerts_aux", "localField": "objectId", "foreignField": "_id", "as": "aux" } },
        doc! {
            "$addFields": {
                "prv_candidates": {
                    "$filter": {
                        "input": { "$arrayElemAt": ["$aux.prv_candidates", 0] },
                        "as": "x",
                        "cond": {
                            "$and": [
                                { "$in": ["$$x.programid", [1_i32]] },
                                { "$lt": [{ "$subtract": ["$candidate.jd", "$$x.jd"] }, 365] },
                                { "$lte": ["$$x.jd", "$candidate.jd"]}
                            ]
                        }
                    }
                }
            }
        },
        doc! { "$unset": "aux" },
        doc! { "$match": { "prv_candidates.0": { "$exists": true }, "candidate.drb": { "$gt": 0.5 }, "candidate.ndethist": { "$gt": 1_f64 }, "candidate.magpsf": { "$lte": 18.5 } } },
        doc! { "$project": { "objectId": 1_i64, "annotations.mag_now": { "$round": ["$candidate.magpsf", 2_i64]} } },
    ];
    assert_eq!(pipeline, filter.pipeline);
    assert_eq!(vec![1], filter.permissions);
}

#[tokio::test]
async fn test_filter_found() {
    let config = conf::load_config("tests/config.test.yaml").unwrap();
    let db = conf::build_db(&config).await.unwrap();
    let filter_id = insert_test_filter(&Survey::Ztf, true).await.unwrap();
    let filter_collection = db.collection("filters");
    let filter_result = ZtfFilter::build(&filter_id, &filter_collection).await;
    remove_test_filter(&filter_id, &Survey::Ztf).await.unwrap();
    assert!(filter_result.is_ok());
}

#[tokio::test]
async fn test_no_filter_found() {
    let config = conf::load_config("tests/config.test.yaml").unwrap();
    let db = conf::build_db(&config).await.unwrap();
    let filter_collection = db.collection("filters");
    let filter_result = ZtfFilter::build("thisdoesntexist", &filter_collection).await;
    assert!(filter_result.is_err());
}<|MERGE_RESOLUTION|>--- conflicted
+++ resolved
@@ -124,15 +124,9 @@
     let db = conf::build_db(&config).await.unwrap();
     let filter_collection = db.collection("filters");
 
-<<<<<<< HEAD
-    let filter_id = insert_test_filter(&Survey::Ztf).await.unwrap();
-    let filter_result = ZtfFilter::build(&filter_id, &filter_collection).await;
-    remove_test_filter(&filter_id, &Survey::Ztf).await.unwrap();
-=======
     let filter_id = insert_test_filter(&Survey::Ztf, true).await.unwrap();
     let filter_result = ZtfFilter::build(filter_id, &filter_collection).await;
     remove_test_filter(filter_id, &Survey::Ztf).await.unwrap();
->>>>>>> 25994c01
 
     let filter = filter_result.unwrap();
     let pipeline: Vec<Document> = vec![
