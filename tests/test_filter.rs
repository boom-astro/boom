--- conflicted
+++ resolved
@@ -18,7 +18,6 @@
         doc! { "$match": {} },
         doc! { "$project": { "cutoutScience": 0, "cutoutDifference": 0, "cutoutTemplate": 0, "publisher": 0, "schemavsn": 0 } },
         doc! { "$lookup": { "from": "ZTF_alerts_aux", "localField": "objectId", "foreignField": "_id", "as": "aux" } },
-<<<<<<< HEAD
         doc! {
             "$project": {
                 "objectId": 1, "candid": 1, "candidate": 1, "classifications": 1, "coordinates": 1,
@@ -38,9 +37,6 @@
                 }
             }
         },
-=======
-        doc! { "$project": { "objectId": 1, "candid": 1, "candidate": 1, "classifications": 1, "coordinates": 1, "cross_matches": { "$arrayElemAt": ["$aux.cross_matches", 0] }, "prv_candidates": { "$filter": { "input": { "$arrayElemAt": ["$aux.prv_candidates", 0] }, "as": "x", "cond": { "$and": [{ "$in": ["$$x.programid", [1_i64]] }, { "$lt": [{ "$subtract": ["$candidate.jd", "$$x.jd"] }, 365] }] } } } } },
->>>>>>> 883e866a
         doc! { "$match": { "candidate.drb": { "$gt": 0.5 }, "candidate.ndethist": { "$gt": 1_f64 }, "candidate.magpsf": { "$lte": 18.5 } } },
     ];
     assert_eq!(pipeline, filter.pipeline);
