--- conflicted
+++ resolved
@@ -197,58 +197,10 @@
     let _collections = db.list_collection_names().await.unwrap();
 }
 
-<<<<<<< HEAD
-#[test]
-fn test_catalogxmatchconfig() {
-    let ps1_projection = mongodb::bson::doc! {
-        "_id": 1,
-        "gMeanPSFMag": 1,
-        "gMeanPSFMagErr": 1
-    };
-    let xmatch_config = conf::CatalogXmatchConfig {
-        catalog: "PS1_DR1".to_string(),
-        radius: 2.0 * std::f64::consts::PI / 180.0 / 3600.0,
-        use_distance: false,
-        distance_key: None,
-        distance_max: None,
-        distance_max_near: None,
-        projection: ps1_projection.clone(),
-        n_max: None,
-    };
-
-    assert_eq!(xmatch_config.catalog, "PS1_DR1");
-    assert_eq!(
-        xmatch_config.radius,
-        2.0 * std::f64::consts::PI / 180.0 / 3600.0
-    );
-    assert_eq!(xmatch_config.use_distance, false);
-    assert_eq!(xmatch_config.distance_key, None);
-    assert_eq!(xmatch_config.distance_max, None);
-    assert_eq!(xmatch_config.distance_max_near, None);
-    assert_eq!(xmatch_config.n_max, None);
-
-    let projection = xmatch_config.projection;
-    assert_eq!(projection, ps1_projection);
-
-    // validate the from_config method
-    let config = conf::load_raw_config(TEST_CONFIG_FILE).unwrap();
-    let crossmatches = config.get_table("crossmatch").unwrap();
-    let crossmatches_ztf = crossmatches.get("ztf").cloned().unwrap();
-    let crossmatches_ztf = crossmatches_ztf.into_array().unwrap();
-    assert!(crossmatches_ztf.len() > 0);
-
-    for crossmatch in crossmatches_ztf {
-        let catalog_xmatch_config = conf::CatalogXmatchConfig::from_config(crossmatch).unwrap();
-        assert!(catalog_xmatch_config.catalog.len() > 0);
-        assert!(catalog_xmatch_config.radius > 0.0);
-        assert!(catalog_xmatch_config.projection.len() > 0);
-    }
-=======
 #[tokio::test]
 async fn test_build_redis() {
     let config = AppConfig::from_test_config().unwrap();
     let mut conn = config.build_redis().await.unwrap();
     let pong: String = redis::cmd("PING").query_async(&mut conn).await.unwrap();
     assert_eq!(pong, "PONG");
->>>>>>> 796321cf
 }