--- conflicted
+++ resolved
@@ -9,10 +9,7 @@
 base64 = "0.22.1"
 bcrypt = "0.17.1"
 config = "0.15.18"
-<<<<<<< HEAD
-=======
 dotenvy = "0.15.7"
->>>>>>> ff446f8e
 env_logger = "0.11.8"
 flare = "0.2.0"
 futures = "0.3.31"
@@ -21,12 +18,9 @@
 serde = "1.0.228"
 serde_json = "1.0.145"
 serde_with = "3.15.0"
-<<<<<<< HEAD
-=======
 tempfile = "3.23.0"
 thiserror = "2.0.17"
 tracing = "0.1.41"
->>>>>>> ff446f8e
 utoipa = { version = "5.4.0", features = ["actix_extras"] }
 utoipa-scalar = { version = "0.3", features = ["actix-web"] }
 uuid = { version = "1.18.1", features = ["v4"] }