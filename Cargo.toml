--- conflicted
+++ resolved
@@ -8,18 +8,12 @@
 edition = "2021"
 
 [dependencies]
-<<<<<<< HEAD
-apache-avro = { version = "0.17.0", features = ["snappy"] }
-async-channel = "2.5.0"
-=======
 apache-avro = { version = "0.20.0", features = ["snappy"] }
->>>>>>> 61689f5e
 async-trait = "0.1.87"
 chrono = "0.4.39"
 clap = { version = "4", features = ["derive", "env"] }
 config = "0.15.6"
 constcat = "0.6.0"
-csv = "1.3.1"
 flare = "0.2.0"
 flate2 = "1.1.0"
 futures = "0.3.31"
