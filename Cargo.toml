[workspace]
resolver = "3"
members = ["api"]

[package]
name = "boom"
version = "0.1.0"
edition = "2021"

[dependencies]
apache-avro = "0.17.0"
chrono = "0.4.39"
config = "0.15.6"
constcat = "0.6.0"
clap = { version = "4", features = ["derive"] }
flare = "0.1.0"
futures = "0.3.31"
mongodb = "3.2.0"
rdkafka = { version = "0.37.0", features = ["gssapi", "ssl"] }
redis = { version = "0.28.2", features = ["tokio-comp"] }
serde = { version = "1.0", features = ["derive"] }
serde_json = "1.0.138"
thiserror = "2.0.11"
tokio = { version = "1.43.1", features = ["full"] }
tracing = "0.1.41"
tracing-subscriber = { version = "0.3.19", features = ["env-filter", "registry"]}
uuid = { version = "1.12", features = ["v4"] }
flate2 = "1.1.0"
<<<<<<< HEAD
reqwest = { version = "0.12.12", features = ["json"] }
=======
anyhow = "1.0.96"
reqwest = { version = "0.12.12", features = ["json", "stream"] }
>>>>>>> 1a8d575d
async-trait = "0.1.87"
serde_with = "3.12.0"
ort = { version = "=2.0.0-rc.9", features = ["cuda"] }
zune-inflate = { version = "0.2", default-features = false, features = [
    "gzip",
    "std",
] }
ndarray = "0.16.1"
rand = "0.9.0"
openssl = { version = "0.10.72", features = ["vendored"] }
tempfile = "3.20.0"
indicatif = "0.17.11"

[dev-dependencies]
criterion = "0.5"
rsgen-avro = "0.15.3"<|MERGE_RESOLUTION|>--- conflicted
+++ resolved
@@ -26,12 +26,7 @@
 tracing-subscriber = { version = "0.3.19", features = ["env-filter", "registry"]}
 uuid = { version = "1.12", features = ["v4"] }
 flate2 = "1.1.0"
-<<<<<<< HEAD
-reqwest = { version = "0.12.12", features = ["json"] }
-=======
-anyhow = "1.0.96"
 reqwest = { version = "0.12.12", features = ["json", "stream"] }
->>>>>>> 1a8d575d
 async-trait = "0.1.87"
 serde_with = "3.12.0"
 ort = { version = "=2.0.0-rc.9", features = ["cuda"] }
