--- conflicted
+++ resolved
@@ -1,9 +1,6 @@
 use crate::alert::LsstCandidate;
-<<<<<<< HEAD
+use crate::conf::AppConfig;
 use crate::enrichment::babamul::Babamul;
-=======
-use crate::conf::AppConfig;
->>>>>>> 9462b308
 use crate::enrichment::{fetch_alerts, EnrichmentWorker, EnrichmentWorkerError};
 use crate::utils::db::{fetch_timeseries_op, get_array_element, mongify};
 use crate::utils::lightcurves::{
@@ -12,7 +9,6 @@
 use apache_avro_derive::AvroSchema;
 use mongodb::bson::{doc, Document};
 use mongodb::options::{UpdateOneModel, WriteModel};
-use std::collections::HashMap;
 use tracing::{error, instrument, warn};
 
 pub fn create_lsst_alert_pipeline() -> Vec<Document> {
@@ -77,161 +73,6 @@
     ]
 }
 
-<<<<<<< HEAD
-=======
-pub struct Babamul {
-    kafka_producer: rdkafka::producer::FutureProducer,
-    avro_schema: Schema,
-}
-
-impl Babamul {
-    fn new(config: &AppConfig) -> Self {
-        // Read Kafka producer config from kafka: producer in the config
-        let kafka_producer_host = &config.kafka.producer.server;
-
-        // Create Kafka producer
-        let kafka_producer: rdkafka::producer::FutureProducer =
-            rdkafka::config::ClientConfig::new()
-                // Uncomment the following to get logs from kafka (RUST_LOG doesn't work):
-                // .set("debug", "broker,topic,msg")
-                .set("bootstrap.servers", kafka_producer_host)
-                .set("message.timeout.ms", "5000")
-                // it's best to increase batch.size if the cluster
-                // is running on another machine. Locally, lower means less
-                // latency, since we are not limited by network speed anyways
-                .set("batch.size", "16384")
-                .set("linger.ms", "5")
-                .set("acks", "1")
-                .set("max.in.flight.requests.per.connection", "5")
-                .set("retries", "3")
-                .create()
-                .expect("Failed to create Babamul Kafka producer");
-
-        // Parse the Avro schema
-        let avro_schema =
-            Schema::parse_str(ENRICHED_LSST_ALERT_SCHEMA).expect("Failed to parse Avro schema");
-
-        Babamul {
-            kafka_producer,
-            avro_schema,
-        }
-    }
-
-    /// Convert an enriched LSST alert to Avro bytes
-    fn to_avro_bytes(&self, alert: &EnrichedLsstAlert) -> Result<Vec<u8>, EnrichmentWorkerError> {
-        // Serialize complex fields to JSON strings for the Avro schema
-        let candidate_json = serde_json::to_string(&alert.candidate)
-            .map_err(|e| EnrichmentWorkerError::Serialization(e.to_string()))?;
-        let prv_candidates_json = serde_json::to_string(&alert.prv_candidates)
-            .map_err(|e| EnrichmentWorkerError::Serialization(e.to_string()))?;
-        let fp_hists_json = serde_json::to_string(&alert.fp_hists)
-            .map_err(|e| EnrichmentWorkerError::Serialization(e.to_string()))?;
-        let properties_json = serde_json::to_string(&alert.properties)
-            .map_err(|e| EnrichmentWorkerError::Serialization(e.to_string()))?;
-
-        // Create a simplified structure for Avro encoding
-        let avro_record = serde_json::json!({
-            "candid": alert.candid,
-            "objectId": alert.object_id,
-            "candidate": candidate_json,
-            "prv_candidates": prv_candidates_json,
-            "fp_hists": fp_hists_json,
-            "properties": properties_json,
-        });
-
-        let mut writer =
-            Writer::with_codec(&self.avro_schema, Vec::new(), apache_avro::Codec::Snappy);
-        writer
-            .append_ser(avro_record)
-            .inspect_err(|e| {
-                error!("Failed to serialize alert to Avro: {}", e);
-            })
-            .map_err(|e| EnrichmentWorkerError::Serialization(e.to_string()))?;
-
-        let encoded = writer
-            .into_inner()
-            .inspect_err(|e| {
-                error!("Failed to finalize Avro writer: {}", e);
-            })
-            .map_err(|e| EnrichmentWorkerError::Serialization(e.to_string()))?;
-
-        Ok(encoded)
-    }
-
-    async fn process_alerts(
-        &self,
-        alerts: Vec<EnrichedLsstAlert>,
-    ) -> Result<(), EnrichmentWorkerError> {
-        // Create a hash map for alerts to send to each topic
-        // For now, we will just send all alerts to "babamul.none"
-        // In the future, we will determine the topic based on the alert properties
-        let mut alerts_by_topic: HashMap<String, Vec<EnrichedLsstAlert>> = HashMap::new();
-
-        // Determine if this alert is worth sending to Babamul
-        let min_reliability = 0.5;
-        let sso = false;
-
-        // Iterate over the alerts
-        for alert in alerts {
-            if alert.candidate.dia_source.reliability.unwrap_or(0.0) < min_reliability
-                || alert.candidate.dia_source.pixel_flags.unwrap_or(false)
-                || alert.properties.rock == sso
-            {
-                // Skip this alert, it doesn't meet the criteria
-                continue;
-            }
-
-            // Determine which topic this alert should go to
-            // Is it a star, galaxy, or none, and does it have a ZTF crossmatch?
-            // TODO: Get this implemented
-            // For now, all LSST alerts go to "babamul.none"
-            let category: String = "none".to_string();
-            let topic_name = format!("babamul.{}", category);
-            alerts_by_topic
-                .entry(topic_name)
-                .or_insert_with(Vec::new)
-                .push(alert);
-        }
-
-        // Now iterate over topic, alerts vectors to send them to Kafka
-        for (topic_name, alerts) in alerts_by_topic {
-            println!("Sending {} alerts to topic {}", alerts.len(), topic_name);
-
-            // Convert all alerts to Avro format first (to avoid lifetime issues)
-            let mut payloads = Vec::new();
-            for alert in &alerts {
-                let payload = self.to_avro_bytes(alert)?;
-                payloads.push(payload);
-            }
-
-            // Send all messages to Kafka without awaiting (allows batching)
-            let mut send_futures = Vec::new();
-            for payload in &payloads {
-                // Create Kafka record
-                let record: rdkafka::producer::FutureRecord<'_, (), Vec<u8>> =
-                    rdkafka::producer::FutureRecord::to(&topic_name).payload(payload);
-
-                // Send to Kafka (non-blocking) and collect the future
-                let future = self
-                    .kafka_producer
-                    .send(record, std::time::Duration::from_secs(5));
-                send_futures.push(future);
-            }
-
-            // Now await all the sends
-            // This allows Kafka to batch them efficiently based on batch.size and linger.ms settings
-            for send_result in send_futures {
-                send_result.await.map_err(|(e, _)| {
-                    EnrichmentWorkerError::Kafka(format!("Failed to send to Kafka: {}", e))
-                })?;
-            }
-        }
-
-        Ok(())
-    }
-}
-
->>>>>>> 9462b308
 /// LSST alert structure used to deserialize alerts
 /// from the database, used by the enrichment worker
 /// to compute features and ML scores
