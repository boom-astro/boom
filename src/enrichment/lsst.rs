use std::collections::HashMap;

use crate::alert::LsstCandidate;
use crate::enrichment::{fetch_alerts, EnrichmentWorker, EnrichmentWorkerError};
use crate::utils::db::{fetch_timeseries_op, get_array_element, mongify};
use crate::utils::lightcurves::{
    analyze_photometry, prepare_photometry, PerBandProperties, PhotometryMag,
};
use apache_avro::{Schema, Writer};
use mongodb::bson::{doc, Document};
use mongodb::options::{UpdateOneModel, WriteModel};
<<<<<<< HEAD
use redis::AsyncCommands;
use tracing::{instrument, warn};
=======
use tracing::{error, instrument, warn};

// Avro schema for enriched LSST alerts sent to Babamul
// TODO: This is just a placeholder for now and needs to be defined properly
const ENRICHED_LSST_ALERT_SCHEMA: &str = r#"
{
    "type": "record",
    "name": "EnrichedLsstAlert",
    "fields": [
        {"name": "candid", "type": "long"},
        {"name": "objectId", "type": "string"},
        {"name": "candidate", "type": "string"},
        {"name": "prv_candidates", "type": "string"},
        {"name": "fp_hists", "type": "string"},
        {"name": "properties", "type": "string"}
    ]
}
"#;
>>>>>>> 4a9b526f

pub fn create_lsst_alert_pipeline() -> Vec<Document> {
    vec![
        doc! {
            "$match": {
                "_id": {"$in": []}
            }
        },
        doc! {
            "$project": {
                "objectId": 1,
                "candidate": 1,
            }
        },
        doc! {
            "$lookup": {
                "from": "LSST_alerts_aux",
                "localField": "objectId",
                "foreignField": "_id",
                "as": "aux"
            }
        },
        doc! {
            "$project": doc! {
                "objectId": 1,
                "candidate": 1,
                "prv_candidates": fetch_timeseries_op(
                    "aux.prv_candidates",
                    "candidate.jd",
                    365,
                    None
                ),
                "fp_hists": fetch_timeseries_op(
                    "aux.fp_hists",
                    "candidate.jd",
                    365,
                    Some(vec![doc! {
                        "$gte": [
                            "$$x.snr",
                            3.0
                        ]
                    }]),
                ),
                "aliases": get_array_element("aux.aliases"),
            }
        },
        doc! {
            "$project": doc! {
                "objectId": 1,
                "candidate": 1,
                "prv_candidates.jd": 1,
                "prv_candidates.magpsf": 1,
                "prv_candidates.sigmapsf": 1,
                "prv_candidates.band": 1,
                "fp_hists.jd": 1,
                "fp_hists.magpsf": 1,
                "fp_hists.sigmapsf": 1,
                "fp_hists.band": 1,
            }
        },
    ]
}

pub struct Babamul {
    kafka_producer: rdkafka::producer::FutureProducer,
    avro_schema: Schema,
}

impl Babamul {
    fn new(config: config::Config) -> Self {
        // Read Kafka producer config from kafka: producer in the config
        let kafka_producer_host = config
            .get_string("kafka.producer")
            .unwrap_or_else(|_| "broker:29092".to_string());

        // Create Kafka producer
        let kafka_producer: rdkafka::producer::FutureProducer =
            rdkafka::config::ClientConfig::new()
                // Uncomment the following to get logs from kafka (RUST_LOG doesn't work):
                // .set("debug", "broker,topic,msg")
                .set("bootstrap.servers", &kafka_producer_host)
                .set("message.timeout.ms", "5000")
                // it's best to increase batch.size if the cluster
                // is running on another machine. Locally, lower means less
                // latency, since we are not limited by network speed anyways
                .set("batch.size", "16384")
                .set("linger.ms", "5")
                .set("acks", "1")
                .set("max.in.flight.requests.per.connection", "5")
                .set("retries", "3")
                .create()
                .expect("Failed to create Babamul Kafka producer");

        // Parse the Avro schema
        let avro_schema =
            Schema::parse_str(ENRICHED_LSST_ALERT_SCHEMA).expect("Failed to parse Avro schema");

        Babamul {
            kafka_producer,
            avro_schema,
        }
    }

    /// Convert an enriched LSST alert to Avro bytes
    fn to_avro_bytes(&self, alert: &EnrichedLsstAlert) -> Result<Vec<u8>, EnrichmentWorkerError> {
        // Serialize complex fields to JSON strings for the Avro schema
        let candidate_json = serde_json::to_string(&alert.candidate)
            .map_err(|e| EnrichmentWorkerError::Serialization(e.to_string()))?;
        let prv_candidates_json = serde_json::to_string(&alert.prv_candidates)
            .map_err(|e| EnrichmentWorkerError::Serialization(e.to_string()))?;
        let fp_hists_json = serde_json::to_string(&alert.fp_hists)
            .map_err(|e| EnrichmentWorkerError::Serialization(e.to_string()))?;
        let properties_json = serde_json::to_string(&alert.properties)
            .map_err(|e| EnrichmentWorkerError::Serialization(e.to_string()))?;

        // Create a simplified structure for Avro encoding
        let avro_record = serde_json::json!({
            "candid": alert.candid,
            "objectId": alert.object_id,
            "candidate": candidate_json,
            "prv_candidates": prv_candidates_json,
            "fp_hists": fp_hists_json,
            "properties": properties_json,
        });

        let mut writer =
            Writer::with_codec(&self.avro_schema, Vec::new(), apache_avro::Codec::Snappy);
        writer
            .append_ser(avro_record)
            .inspect_err(|e| {
                error!("Failed to serialize alert to Avro: {}", e);
            })
            .map_err(|e| EnrichmentWorkerError::Serialization(e.to_string()))?;

        let encoded = writer
            .into_inner()
            .inspect_err(|e| {
                error!("Failed to finalize Avro writer: {}", e);
            })
            .map_err(|e| EnrichmentWorkerError::Serialization(e.to_string()))?;

        Ok(encoded)
    }

    async fn process_alerts(
        &self,
        alerts: Vec<EnrichedLsstAlert>,
    ) -> Result<(), EnrichmentWorkerError> {
        // Create a hash map for alerts to send to each topic
        // For now, we will just send all alerts to "babamul.none"
        // In the future, we will determine the topic based on the alert properties
        let mut alerts_by_topic: HashMap<String, Vec<EnrichedLsstAlert>> = HashMap::new();

        // Determine if this alert is worth sending to Babamul
        let min_reliability = 0.5;
        let sso = false;

        // Iterate over the alerts
        for alert in alerts {
            if alert.candidate.dia_source.reliability.unwrap_or(0.0) < min_reliability
                || alert.candidate.dia_source.pixel_flags.unwrap_or(false)
                || alert.properties.rock == sso
            {
                // Skip this alert, it doesn't meet the criteria
                continue;
            }

            // Determine which topic this alert should go to
            // Is it a star, galaxy, or none, and does it have a ZTF crossmatch?
            // TODO: Get this implemented
            // For now, all LSST alerts go to "babamul.none"
            let category: String = "none".to_string();
            let topic_name = format!("babamul.{}", category);
            alerts_by_topic
                .entry(topic_name)
                .or_insert_with(Vec::new)
                .push(alert);
        }

        // Now iterate over topic, alerts vectors to send them to Kafka
        for (topic_name, alerts) in alerts_by_topic {
            println!("Sending {} alerts to topic {}", alerts.len(), topic_name);

            // Convert all alerts to Avro format first (to avoid lifetime issues)
            let mut payloads = Vec::new();
            for alert in &alerts {
                let payload = self.to_avro_bytes(alert)?;
                payloads.push(payload);
            }

            // Send all messages to Kafka without awaiting (allows batching)
            let mut send_futures = Vec::new();
            for payload in &payloads {
                // Create Kafka record
                let record: rdkafka::producer::FutureRecord<'_, (), Vec<u8>> =
                    rdkafka::producer::FutureRecord::to(&topic_name).payload(payload);

                // Send to Kafka (non-blocking) and collect the future
                let future = self
                    .kafka_producer
                    .send(record, std::time::Duration::from_secs(5));
                send_futures.push(future);
            }

            // Now await all the sends
            // This allows Kafka to batch them efficiently based on batch.size and linger.ms settings
            for send_result in send_futures {
                send_result.await.map_err(|(e, _)| {
                    EnrichmentWorkerError::Kafka(format!("Failed to send to Kafka: {}", e))
                })?;
            }
        }

        Ok(())
    }
}

/// LSST alert structure used to deserialize alerts
/// from the database, used by the enrichment worker
/// to compute features and ML scores
#[derive(Debug, Clone, serde::Deserialize, serde::Serialize)]
pub struct LsstAlertForEnrichment {
    #[serde(rename = "_id")]
    pub candid: i64,
    #[serde(rename = "objectId")]
    pub object_id: String,
    pub candidate: LsstCandidate,
    pub prv_candidates: Vec<PhotometryMag>,
    pub fp_hists: Vec<PhotometryMag>,
}

/// LSST alert properties computed during enrichment
/// and inserted back into the alert document
#[derive(Debug, Clone, serde::Deserialize, serde::Serialize)]
pub struct LsstAlertProperties {
    pub rock: bool,
    pub stationary: bool,
    pub photstats: PerBandProperties,
}

/// LSST with propertied (i.e., it's enriched)
#[derive(Debug, serde::Deserialize, serde::Serialize)]
pub struct EnrichedLsstAlert {
    #[serde(rename = "_id")]
    pub candid: i64,
    #[serde(rename = "objectId")]
    pub object_id: String,
    pub candidate: LsstCandidate,
    pub prv_candidates: Vec<PhotometryMag>,
    pub fp_hists: Vec<PhotometryMag>,
    pub properties: LsstAlertProperties,
}

impl EnrichedLsstAlert {
    pub fn from_alert_and_properties(
        alert: LsstAlertForEnrichment,
        properties: LsstAlertProperties,
    ) -> Self {
        EnrichedLsstAlert {
            candid: alert.candid,
            object_id: alert.object_id,
            candidate: alert.candidate,
            prv_candidates: alert.prv_candidates,
            fp_hists: alert.fp_hists,
            properties,
        }
    }
}

pub struct LsstEnrichmentWorker {
    input_queue: String,
    output_queue: String,
    client: mongodb::Client,
    alert_collection: mongodb::Collection<mongodb::bson::Document>,
    alert_cutout_collection: mongodb::Collection<mongodb::bson::Document>,
    alert_pipeline: Vec<Document>,
    babamul: Option<Babamul>,
}

#[async_trait::async_trait]
impl EnrichmentWorker for LsstEnrichmentWorker {
    #[instrument(err)]
    async fn new(config_path: &str) -> Result<Self, EnrichmentWorkerError> {
        let config_file = crate::conf::load_raw_config(&config_path)?;
        let db: mongodb::Database = crate::conf::build_db(&config_file).await?;
        let client = db.client().clone();
        let alert_collection = db.collection("LSST_alerts");
        let alert_cutout_collection = db.collection("LSST_alerts_cutouts");

        let input_queue = "LSST_alerts_enrichment_queue".to_string();
        let output_queue = "LSST_alerts_filter_queue".to_string();

        // Detect if Babamul is enabled from the config
        let babamul_enabled = crate::conf::babamul_enabled(&config_file);
        let babamul: Option<Babamul> = if babamul_enabled {
            Some(Babamul::new(config_file))
        } else {
            None
        };

        Ok(LsstEnrichmentWorker {
            input_queue,
            output_queue,
            client,
            alert_collection,
            alert_cutout_collection,
            alert_pipeline: create_lsst_alert_pipeline(),
            babamul,
        })
    }

    fn input_queue_name(&self) -> String {
        self.input_queue.clone()
    }

    fn output_queue_name(&self) -> String {
        self.output_queue.clone()
    }

    #[instrument(skip_all, err)]
    async fn process_alerts(
        &mut self,
        candids: &[i64],
        con: Option<&mut redis::aio::MultiplexedConnection>,
    ) -> Result<Vec<String>, EnrichmentWorkerError> {
<<<<<<< HEAD
        let mut alerts = fetch_alerts(
            &candids,
            &self.alert_pipeline,
            &self.alert_collection,
            Some(&self.alert_cutout_collection),
        )
        .await?;
=======
        let alerts: Vec<LsstAlertForEnrichment> =
            fetch_alerts(&candids, &self.alert_pipeline, &self.alert_collection).await?;
>>>>>>> 4a9b526f

        if alerts.len() != candids.len() {
            warn!(
                "only {} alerts fetched from {} candids",
                alerts.len(),
                candids.len()
            );
        }

        if alerts.is_empty() {
            return Ok(vec![]);
        }

        let mut stringified_alerts: Vec<String> = Vec::new();

        // we keep it very simple for now, let's run on 1 alert at a time
        // we will move to batch processing later
        let mut updates = Vec::new();
        let mut processed_alerts = Vec::new();
        let mut enriched_alerts: Vec<EnrichedLsstAlert> = Vec::new();
        for i in 0..alerts.len() {
            let candid = alerts[i].candid;

            // Compute numerical and boolean features from lightcurve and candidate analysis
            let properties = self.get_alert_properties(&alerts[i]).await?;

            let update_alert_document = doc! {
                "$set": {
<<<<<<< HEAD
                    "properties": &properties,
=======
                    "properties": mongify(&properties),
>>>>>>> 4a9b526f
                }
            };

            let update = WriteModel::UpdateOne(
                UpdateOneModel::builder()
                    .namespace(self.alert_collection.namespace())
                    .filter(doc! {"_id": candid})
                    .update(update_alert_document)
                    .build(),
            );

            updates.push(update);
            processed_alerts.push(format!("{}", candid));

<<<<<<< HEAD
            // only push the stringified alert if:
            // - properties.rock is false
            // - ... TODO add more conditions here later
            if !properties.get_bool("rock").unwrap_or(false) {
                // we get a mutable reference to avoid any cloning
                let alert_with_properties = &mut alerts[i];
                alert_with_properties.insert("properties", properties);
                stringified_alerts.push(serde_json::to_string(&alert_with_properties).unwrap());
=======
            // If Babamul is enabled, add the enriched alert to the batch
            if self.babamul.is_some() {
                let enriched_alert =
                    EnrichedLsstAlert::from_alert_and_properties(alerts[i].clone(), properties);
                enriched_alerts.push(enriched_alert);
>>>>>>> 4a9b526f
            }
        }

        let _ = self.client.bulk_write(updates).await?.modified_count;

<<<<<<< HEAD
        // push the alerts to a redis queue called "babamul"
        if let Some(con) = con {
            if !stringified_alerts.is_empty() {
                con.lpush::<&str, Vec<String>, usize>("babamul", stringified_alerts)
                    .await
                    .unwrap();
            }
=======
        // Send to Babamul for batch processing
        match self.babamul.as_ref() {
            Some(babamul) => {
                if let Err(e) = babamul.process_alerts(enriched_alerts).await {
                    error!("Failed to process enriched alerts in Babamul: {}", e);
                }
            }
            None => {}
>>>>>>> 4a9b526f
        }

        Ok(processed_alerts)
    }
}

impl LsstEnrichmentWorker {
    async fn get_alert_properties(
        &self,
        alert: &LsstAlertForEnrichment,
    ) -> Result<LsstAlertProperties, EnrichmentWorkerError> {
        // Compute numerical and boolean features from lightcurve and candidate analysis
        let candidate = &alert.candidate;

        let is_rock = candidate.is_sso;

        let prv_candidates = alert.prv_candidates.clone();
        let fp_hists = alert.fp_hists.clone();

        // lightcurve is prv_candidates + fp_hists, no need for parse_photometry here
        let mut lightcurve = [prv_candidates, fp_hists].concat();

        prepare_photometry(&mut lightcurve);
        let (photstats, _, stationary) = analyze_photometry(&lightcurve);

        Ok(LsstAlertProperties {
            rock: is_rock,
            stationary,
            photstats,
        })
    }
}<|MERGE_RESOLUTION|>--- conflicted
+++ resolved
@@ -9,10 +9,6 @@
 use apache_avro::{Schema, Writer};
 use mongodb::bson::{doc, Document};
 use mongodb::options::{UpdateOneModel, WriteModel};
-<<<<<<< HEAD
-use redis::AsyncCommands;
-use tracing::{instrument, warn};
-=======
 use tracing::{error, instrument, warn};
 
 // Avro schema for enriched LSST alerts sent to Babamul
@@ -31,7 +27,6 @@
     ]
 }
 "#;
->>>>>>> 4a9b526f
 
 pub fn create_lsst_alert_pipeline() -> Vec<Document> {
     vec![
@@ -90,6 +85,7 @@
                 "fp_hists.magpsf": 1,
                 "fp_hists.sigmapsf": 1,
                 "fp_hists.band": 1,
+                "fp_hists.snr": 1,
             }
         },
     ]
@@ -355,20 +351,9 @@
     async fn process_alerts(
         &mut self,
         candids: &[i64],
-        con: Option<&mut redis::aio::MultiplexedConnection>,
     ) -> Result<Vec<String>, EnrichmentWorkerError> {
-<<<<<<< HEAD
-        let mut alerts = fetch_alerts(
-            &candids,
-            &self.alert_pipeline,
-            &self.alert_collection,
-            Some(&self.alert_cutout_collection),
-        )
-        .await?;
-=======
         let alerts: Vec<LsstAlertForEnrichment> =
             fetch_alerts(&candids, &self.alert_pipeline, &self.alert_collection).await?;
->>>>>>> 4a9b526f
 
         if alerts.len() != candids.len() {
             warn!(
@@ -381,8 +366,6 @@
         if alerts.is_empty() {
             return Ok(vec![]);
         }
-
-        let mut stringified_alerts: Vec<String> = Vec::new();
 
         // we keep it very simple for now, let's run on 1 alert at a time
         // we will move to batch processing later
@@ -397,11 +380,7 @@
 
             let update_alert_document = doc! {
                 "$set": {
-<<<<<<< HEAD
-                    "properties": &properties,
-=======
                     "properties": mongify(&properties),
->>>>>>> 4a9b526f
                 }
             };
 
@@ -416,36 +395,16 @@
             updates.push(update);
             processed_alerts.push(format!("{}", candid));
 
-<<<<<<< HEAD
-            // only push the stringified alert if:
-            // - properties.rock is false
-            // - ... TODO add more conditions here later
-            if !properties.get_bool("rock").unwrap_or(false) {
-                // we get a mutable reference to avoid any cloning
-                let alert_with_properties = &mut alerts[i];
-                alert_with_properties.insert("properties", properties);
-                stringified_alerts.push(serde_json::to_string(&alert_with_properties).unwrap());
-=======
             // If Babamul is enabled, add the enriched alert to the batch
             if self.babamul.is_some() {
                 let enriched_alert =
                     EnrichedLsstAlert::from_alert_and_properties(alerts[i].clone(), properties);
                 enriched_alerts.push(enriched_alert);
->>>>>>> 4a9b526f
             }
         }
 
         let _ = self.client.bulk_write(updates).await?.modified_count;
 
-<<<<<<< HEAD
-        // push the alerts to a redis queue called "babamul"
-        if let Some(con) = con {
-            if !stringified_alerts.is_empty() {
-                con.lpush::<&str, Vec<String>, usize>("babamul", stringified_alerts)
-                    .await
-                    .unwrap();
-            }
-=======
         // Send to Babamul for batch processing
         match self.babamul.as_ref() {
             Some(babamul) => {
@@ -454,7 +413,6 @@
                 }
             }
             None => {}
->>>>>>> 4a9b526f
         }
 
         Ok(processed_alerts)
