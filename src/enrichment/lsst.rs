--- conflicted
+++ resolved
@@ -1,17 +1,11 @@
 use crate::alert::LsstCandidate;
 use crate::enrichment::{fetch_alerts, EnrichmentWorker, EnrichmentWorkerError};
-<<<<<<< HEAD
 use crate::filter::Alert;
-use crate::utils::db::{fetch_timeseries_op, get_array_element};
-use crate::utils::lightcurves::{analyze_photometry, parse_photometry, prepare_photometry};
-use mongodb::bson::{doc, Bson, Document};
-=======
 use crate::utils::db::{fetch_timeseries_op, get_array_element, mongify};
 use crate::utils::lightcurves::{
     analyze_photometry, prepare_photometry, PerBandProperties, PhotometryMag,
 };
-use mongodb::bson::{doc, Document};
->>>>>>> 24ff9d56
+use mongodb::bson::{doc, Bson, Document};
 use mongodb::options::{UpdateOneModel, WriteModel};
 use tracing::{instrument, warn};
 
@@ -77,7 +71,6 @@
     ]
 }
 
-<<<<<<< HEAD
 pub struct Babamul {
     kafka_producer: rdkafka::producer::FutureProducer,
 }
@@ -162,7 +155,8 @@
 
         Ok(())
     }
-=======
+}
+
 /// LSST alert structure used to deserialize alerts
 /// from the database, used by the enrichment worker
 /// to compute features and ML scores
@@ -184,7 +178,6 @@
     pub rock: bool,
     pub stationary: bool,
     pub photstats: PerBandProperties,
->>>>>>> 24ff9d56
 }
 
 pub struct LsstEnrichmentWorker {
@@ -239,14 +232,8 @@
         &mut self,
         candids: &[i64],
     ) -> Result<Vec<String>, EnrichmentWorkerError> {
-<<<<<<< HEAD
-        // TODO: Can we define a struct for what comes out here?
-        let alerts =
-            fetch_alerts(&candids, &self.alert_pipeline, &self.alert_collection, None).await?;
-=======
         let alerts: Vec<LsstAlertForEnrichment> =
             fetch_alerts(&candids, &self.alert_pipeline, &self.alert_collection).await?;
->>>>>>> 24ff9d56
 
         if alerts.len() != candids.len() {
             warn!(
@@ -272,11 +259,7 @@
 
             let update_alert_document = doc! {
                 "$set": {
-<<<<<<< HEAD
-                    "properties": properties.clone(),
-=======
                     "properties": mongify(&properties),
->>>>>>> 24ff9d56
                 }
             };
 
