--- conflicted
+++ resolved
@@ -168,11 +168,7 @@
 impl EnrichmentWorker for LsstEnrichmentWorker {
     #[instrument(err)]
     async fn new(config_path: &str) -> Result<Self, EnrichmentWorkerError> {
-<<<<<<< HEAD
-        let config_file: config::Config = crate::conf::load_config(&config_path)?;
-=======
         let config_file = crate::conf::load_raw_config(&config_path)?;
->>>>>>> 3adc0c05
         let db: mongodb::Database = crate::conf::build_db(&config_file).await?;
         let client = db.client().clone();
         let alert_collection = db.collection("LSST_alerts");
