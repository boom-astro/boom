use crate::enrichment::{
    fetch_alerts,
    models::{AcaiModel, BtsBotModel, Model},
    EnrichmentWorker, EnrichmentWorkerError,
};
use crate::utils::db::{fetch_timeseries_op, get_array_element};
use crate::utils::lightcurves::{analyze_photometry, parse_photometry};
use mongodb::bson::{doc, Document};
use mongodb::options::{UpdateOneModel, WriteModel};
use tracing::{instrument, warn};

pub fn create_ztf_alert_pipeline() -> Vec<Document> {
    vec![
        doc! {
            "$match": {
                "_id": {"$in": []}
            }
        },
        doc! {
            "$project": {
                "objectId": 1,
                "candidate": 1,
            }
        },
        doc! {
            "$lookup": {
                "from": "ZTF_alerts_aux",
                "localField": "objectId",
                "foreignField": "_id",
                "as": "aux"
            }
        },
        doc! {
            "$project": doc! {
                "objectId": 1,
                "candidate": 1,
                "prv_candidates": fetch_timeseries_op(
                    "aux.prv_candidates",
                    "candidate.jd",
                    365,
                    None
                ),
                "fp_hists": fetch_timeseries_op(
                    "aux.fp_hists",
                    "candidate.jd",
                    365,
                    Some(vec![doc! {
                        "$gte": [
                            "$$x.snr",
                            3.0
                        ]
                    }]),
                ),
                "aliases": get_array_element("aux.aliases"),
            }
        },
        doc! {
            "$project": doc! {
                "objectId": 1,
                "candidate": 1,
                "prv_candidates.jd": 1,
                "prv_candidates.magpsf": 1,
                "prv_candidates.sigmapsf": 1,
                "prv_candidates.band": 1,
                "fp_hists.jd": 1,
                "fp_hists.magpsf": 1,
                "fp_hists.sigmapsf": 1,
                "fp_hists.band": 1,
                "fp_hists.snr": 1,
            }
        },
    ]
}

pub struct ZtfEnrichmentWorker {
    input_queue: String,
    output_queue: String,
    client: mongodb::Client,
    alert_collection: mongodb::Collection<mongodb::bson::Document>,
    alert_cutout_collection: mongodb::Collection<mongodb::bson::Document>,
    alert_pipeline: Vec<Document>,
    acai_h_model: AcaiModel,
    acai_n_model: AcaiModel,
    acai_v_model: AcaiModel,
    acai_o_model: AcaiModel,
    acai_b_model: AcaiModel,
    btsbot_model: BtsBotModel,
}

#[async_trait::async_trait]
impl EnrichmentWorker for ZtfEnrichmentWorker {
    #[instrument(err)]
    async fn new(config_path: &str) -> Result<Self, EnrichmentWorkerError> {
        let config_file = crate::conf::load_config(&config_path)?;
        let db: mongodb::Database = crate::conf::build_db(&config_file).await?;
        let client = db.client().clone();
        let alert_collection = db.collection("ZTF_alerts");
        let alert_cutout_collection = db.collection("ZTF_alerts_cutouts");

        let input_queue = "ZTF_alerts_enrichment_queue".to_string();
        let output_queue = "ZTF_alerts_filter_queue".to_string();

        // we load the ACAI models (same architecture, same input/output)
        let acai_h_model = AcaiModel::new("data/models/acai_h.d1_dnn_20201130.onnx")?;
        let acai_n_model = AcaiModel::new("data/models/acai_n.d1_dnn_20201130.onnx")?;
        let acai_v_model = AcaiModel::new("data/models/acai_v.d1_dnn_20201130.onnx")?;
        let acai_o_model = AcaiModel::new("data/models/acai_o.d1_dnn_20201130.onnx")?;
        let acai_b_model = AcaiModel::new("data/models/acai_b.d1_dnn_20201130.onnx")?;

        // we load the btsbot model (different architecture, and input/output then ACAI)
        let btsbot_model = BtsBotModel::new("data/models/btsbot-v1.0.1.onnx")?;

        Ok(ZtfEnrichmentWorker {
            input_queue,
            output_queue,
            client,
            alert_collection,
            alert_cutout_collection,
            alert_pipeline: create_ztf_alert_pipeline(),
            acai_h_model,
            acai_n_model,
            acai_v_model,
            acai_o_model,
            acai_b_model,
            btsbot_model,
        })
    }

    fn input_queue_name(&self) -> String {
        self.input_queue.clone()
    }

    fn output_queue_name(&self) -> String {
        self.output_queue.clone()
    }

    #[instrument(skip_all, err)]
    async fn process_alerts(
        &mut self,
        candids: &[i64],
        _con: Option<&mut redis::aio::MultiplexedConnection>,
    ) -> Result<Vec<String>, EnrichmentWorkerError> {
<<<<<<< HEAD
        let alerts = self
            .fetch_alerts(
                &candids,
                &self.alert_pipeline,
                &self.alert_collection,
                Some(&self.alert_cutout_collection),
            )
            .await?;
=======
        let alerts = fetch_alerts(
            &candids,
            &self.alert_pipeline,
            &self.alert_collection,
            Some(&self.alert_cutout_collection),
        )
        .await?;
>>>>>>> ff446f8e

        if alerts.len() != candids.len() {
            warn!(
                "only {} alerts fetched from {} candids",
                alerts.len(),
                candids.len()
            );
        }

        if alerts.is_empty() {
            return Ok(vec![]);
        }

        // we keep it very simple for now, let's run on 1 alert at a time
        // we will move to batch processing later
        let mut updates = Vec::new();
        let mut processed_alerts = Vec::new();
        for i in 0..alerts.len() {
            let candid = alerts[i].get_i64("_id")?;

            // Compute numerical and boolean features from lightcurve and candidate analysis
            let (properties, all_bands_properties, programid) =
                self.get_alert_properties(&alerts[i]).await?;

            // Now, prepare inputs for ML models and run inference
            let metadata = self.acai_h_model.get_metadata(&alerts[i..i + 1])?;
            let triplet = self.acai_h_model.get_triplet(&alerts[i..i + 1])?;

            let acai_h_scores = self.acai_h_model.predict(&metadata, &triplet)?;
            let acai_n_scores = self.acai_n_model.predict(&metadata, &triplet)?;
            let acai_v_scores = self.acai_v_model.predict(&metadata, &triplet)?;
            let acai_o_scores = self.acai_o_model.predict(&metadata, &triplet)?;
            let acai_b_scores = self.acai_b_model.predict(&metadata, &triplet)?;

            let metadata_btsbot = self
                .btsbot_model
                .get_metadata(&alerts[i..i + 1], &[all_bands_properties])?;
            let btsbot_scores = self.btsbot_model.predict(&metadata_btsbot, &triplet)?;

            let find_document = doc! {
                "_id": candid
            };

            let update_alert_document = doc! {
                "$set": {
                    // ML scores
                    "classifications.acai_h": acai_h_scores[0],
                    "classifications.acai_n": acai_n_scores[0],
                    "classifications.acai_v": acai_v_scores[0],
                    "classifications.acai_o": acai_o_scores[0],
                    "classifications.acai_b": acai_b_scores[0],
                    "classifications.btsbot": btsbot_scores[0],
                    // properties
                    "properties": properties,
                }
            };

            let update = WriteModel::UpdateOne(
                UpdateOneModel::builder()
                    .namespace(self.alert_collection.namespace())
                    .filter(find_document)
                    .update(update_alert_document)
                    .build(),
            );

            updates.push(update);
            processed_alerts.push(format!("{},{}", programid, candid));
        }

        let _ = self.client.bulk_write(updates).await?.modified_count;

        Ok(processed_alerts)
    }
}

impl ZtfEnrichmentWorker {
    async fn get_alert_properties(
        &self,
        alert: &Document,
    ) -> Result<(Document, Document, i32), EnrichmentWorkerError> {
        let candidate = alert.get_document("candidate")?;
        let jd = candidate.get_f64("jd")?;
        let programid = candidate.get_i32("programid")?;
        let ssdistnr = candidate.get_f64("ssdistnr").unwrap_or(-999.0);
        let ssmagnr = candidate.get_f64("ssmagnr").unwrap_or(-999.0);

        let is_rock = ssdistnr >= 0.0 && ssdistnr < 12.0 && ssmagnr >= 0.0;

        let sgscore1 = candidate.get_f64("sgscore1").unwrap_or(0.0);
        let sgscore2 = candidate.get_f64("sgscore2").unwrap_or(0.0);
        let sgscore3 = candidate.get_f64("sgscore3").unwrap_or(0.0);
        let distpsnr1 = candidate.get_f64("distpsnr1").unwrap_or(f64::INFINITY);
        let distpsnr2 = candidate.get_f64("distpsnr2").unwrap_or(f64::INFINITY);
        let distpsnr3 = candidate.get_f64("distpsnr3").unwrap_or(f64::INFINITY);

        let srmag1 = candidate.get_f64("srmag1").unwrap_or(f64::INFINITY);
        let srmag2 = candidate.get_f64("srmag2").unwrap_or(f64::INFINITY);
        let srmag3 = candidate.get_f64("srmag3").unwrap_or(f64::INFINITY);
        let sgmag1 = candidate.get_f64("sgmag1").unwrap_or(f64::INFINITY);
        let simag1 = candidate.get_f64("simag1").unwrap_or(f64::INFINITY);

        let is_star = sgscore1 > 0.76 && distpsnr1 >= 0.0 && distpsnr1 <= 2.0;

        let is_near_brightstar =
            (sgscore1 > 0.49 && distpsnr1 <= 20.0 && srmag1 > 0.0 && srmag1 <= 15.0)
                || (sgscore2 > 0.49 && distpsnr2 <= 20.0 && srmag2 > 0.0 && srmag2 <= 15.0)
                || (sgscore3 > 0.49 && distpsnr3 <= 20.0 && srmag3 > 0.0 && srmag3 <= 15.0)
                || (sgscore1 == 0.5
                    && distpsnr1 < 0.5
                    && (sgmag1 < 17.0 || srmag1 < 17.0 || simag1 < 17.0));

        let prv_candidates = alert.get_array("prv_candidates")?;
        let fp_hists = alert.get_array("fp_hists")?;
        let mut lightcurve =
            parse_photometry(prv_candidates, "jd", "magpsf", "sigmapsf", "band", jd);
        lightcurve.extend(parse_photometry(
            fp_hists, "jd", "magpsf", "sigmapsf", "band", jd,
        ));

        let (photstats, all_bands_properties, stationary) = analyze_photometry(lightcurve);

        Ok((
            doc! {
                "rock": is_rock,
                "star": is_star,
                "near_brightstar": is_near_brightstar,
                "stationary": stationary,
                "photstats": photstats,
            },
            all_bands_properties,
            programid,
        ))
    }
}<|MERGE_RESOLUTION|>--- conflicted
+++ resolved
@@ -140,16 +140,6 @@
         candids: &[i64],
         _con: Option<&mut redis::aio::MultiplexedConnection>,
     ) -> Result<Vec<String>, EnrichmentWorkerError> {
-<<<<<<< HEAD
-        let alerts = self
-            .fetch_alerts(
-                &candids,
-                &self.alert_pipeline,
-                &self.alert_collection,
-                Some(&self.alert_cutout_collection),
-            )
-            .await?;
-=======
         let alerts = fetch_alerts(
             &candids,
             &self.alert_pipeline,
@@ -157,7 +147,6 @@
             Some(&self.alert_cutout_collection),
         )
         .await?;
->>>>>>> ff446f8e
 
         if alerts.len() != candids.len() {
             warn!(
