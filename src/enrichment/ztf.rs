<<<<<<< HEAD
use crate::enrichment::models::{AcaiModel, BtsBotModel, CiderImagesModel, Model};
use crate::enrichment::{EnrichmentWorker, EnrichmentWorkerError};
=======
use crate::enrichment::{
    fetch_alerts,
    models::{AcaiModel, BtsBotModel, Model},
    EnrichmentWorker, EnrichmentWorkerError,
};
>>>>>>> 61689f5e
use crate::utils::db::{fetch_timeseries_op, get_array_element};
use crate::utils::lightcurves::{analyze_photometry, parse_photometry};
use mongodb::bson::{doc, Document};
use mongodb::options::{UpdateOneModel, WriteModel};
use tracing::{instrument, warn};

pub fn create_ztf_alert_pipeline() -> Vec<Document> {
    vec![
        doc! {
            "$match": {
                "_id": {"$in": []}
            }
        },
        doc! {
            "$project": {
                "objectId": 1,
                "candidate": 1,
            }
        },
        doc! {
            "$lookup": {
                "from": "ZTF_alerts_aux",
                "localField": "objectId",
                "foreignField": "_id",
                "as": "aux"
            }
        },
        doc! {
            "$project": doc! {
                "objectId": 1,
                "candidate": 1,
                "prv_candidates": fetch_timeseries_op(
                    "aux.prv_candidates",
                    "candidate.jd",
                    365,
                    None
                ),
                "fp_hists": fetch_timeseries_op(
                    "aux.fp_hists",
                    "candidate.jd",
                    365,
                    Some(vec![doc! {
                        "$gte": [
                            "$$x.snr",
                            3.0
                        ]
                    }]),
                ),
                "aliases": get_array_element("aux.aliases"),
            }
        },
        doc! {
            "$project": doc! {
                "objectId": 1,
                "candidate": 1,
                "prv_candidates.jd": 1,
                "prv_candidates.magpsf": 1,
                "prv_candidates.sigmapsf": 1,
                "prv_candidates.band": 1,
                "fp_hists.jd": 1,
                "fp_hists.magpsf": 1,
                "fp_hists.sigmapsf": 1,
                "fp_hists.band": 1,
                "fp_hists.snr": 1,
            }
        },
    ]
}

pub struct ZtfEnrichmentWorker {
    input_queue: String,
    output_queue: String,
    client: mongodb::Client,
    alert_collection: mongodb::Collection<mongodb::bson::Document>,
    alert_cutout_collection: mongodb::Collection<mongodb::bson::Document>,
    alert_pipeline: Vec<Document>,
    acai_h_model: AcaiModel,
    acai_n_model: AcaiModel,
    acai_v_model: AcaiModel,
    acai_o_model: AcaiModel,
    acai_b_model: AcaiModel,
    btsbot_model: BtsBotModel,
    ciderimage_model: CiderImagesModel
}

#[async_trait::async_trait]
impl EnrichmentWorker for ZtfEnrichmentWorker {
    #[instrument(err)]
    async fn new(config_path: &str) -> Result<Self, EnrichmentWorkerError> {
        let config_file = crate::conf::load_config(&config_path)?;
        let db: mongodb::Database = crate::conf::build_db(&config_file).await?;
        let client = db.client().clone();
        let alert_collection = db.collection("ZTF_alerts");
        let alert_cutout_collection = db.collection("ZTF_alerts_cutouts");

        let input_queue = "ZTF_alerts_enrichment_queue".to_string();
        let output_queue = "ZTF_alerts_filter_queue".to_string();

        // we load the ACAI models (same architecture, same input/output)
        let acai_h_model = AcaiModel::new("data/models/acai_h.d1_dnn_20201130.onnx")?;
        let acai_n_model = AcaiModel::new("data/models/acai_n.d1_dnn_20201130.onnx")?;
        let acai_v_model = AcaiModel::new("data/models/acai_v.d1_dnn_20201130.onnx")?;
        let acai_o_model = AcaiModel::new("data/models/acai_o.d1_dnn_20201130.onnx")?;
        let acai_b_model = AcaiModel::new("data/models/acai_b.d1_dnn_20201130.onnx")?;

        // we load the btsbot model (different architecture, and input/output then ACAI)
        let btsbot_model = BtsBotModel::new("data/models/btsbot-v1.0.1.onnx")?;
        let ciderimage_model = CiderImagesModel::new("data/models/cider_img_meta.onnx")?;

        Ok(ZtfEnrichmentWorker {
            input_queue,
            output_queue,
            client,
            alert_collection,
            alert_cutout_collection,
            alert_pipeline: create_ztf_alert_pipeline(),
            acai_h_model,
            acai_n_model,
            acai_v_model,
            acai_o_model,
            acai_b_model,
            btsbot_model,
            ciderimage_model
        })
    }

    fn input_queue_name(&self) -> String {
        self.input_queue.clone()
    }

    fn output_queue_name(&self) -> String {
        self.output_queue.clone()
    }

    #[instrument(skip_all, err)]
    async fn process_alerts(
        &mut self,
        candids: &[i64],
        _con: Option<&mut redis::aio::MultiplexedConnection>,
    ) -> Result<Vec<String>, EnrichmentWorkerError> {
<<<<<<< HEAD
        let alerts = self
            .fetch_alerts(
                &candids,
                &self.alert_pipeline,
                &self.alert_collection,
                Some(&self.alert_cutout_collection),
            )
            .await?;
=======
        let alerts = fetch_alerts(
            &candids,
            &self.alert_pipeline,
            &self.alert_collection,
            Some(&self.alert_cutout_collection),
        )
        .await?;
>>>>>>> 61689f5e

        if alerts.len() != candids.len() {
            warn!(
                "only {} alerts fetched from {} candids",
                alerts.len(),
                candids.len()
            );
        }

        if alerts.is_empty() {
            return Ok(vec![]);
        }

        // we keep it very simple for now, let's run on 1 alert at a time
        // we will move to batch processing later
        let mut updates = Vec::new();
        let mut processed_alerts = Vec::new();
        for i in 0..alerts.len() {
            let candid = alerts[i].get_i64("_id")?;

            // Compute numerical and boolean features from lightcurve and candidate analysis
            let (properties, all_bands_properties, programid) =
                self.get_alert_properties(&alerts[i]).await?;

            // Copy the all band properties since it will be referenced twice

            let copy_of_properties = all_bands_properties.clone();
            // Now, prepare inputs for ML models and run inference
            let metadata = self.acai_h_model.get_metadata(&alerts[i..i + 1])?;
            let triplet = self.acai_h_model.get_triplet(&alerts[i..i + 1])?;

            let acai_h_scores = self.acai_h_model.predict(&metadata, &triplet)?;
            let acai_n_scores = self.acai_n_model.predict(&metadata, &triplet)?;
            let acai_v_scores = self.acai_v_model.predict(&metadata, &triplet)?;
            let acai_o_scores = self.acai_o_model.predict(&metadata, &triplet)?;
            let acai_b_scores = self.acai_b_model.predict(&metadata, &triplet)?;

            let metadata_btsbot = self
                .btsbot_model
                .get_metadata(&alerts[i..i + 1], &[all_bands_properties])?;

            let metadata_cider = self
                .ciderimage_model
                .get_cider_metadata(&alerts[i..i + 1], &[copy_of_properties])?;
            let triplet_cider = self.ciderimage_model.get_triplet_for_cider(&alerts[i..i + 1])?; 
            let btsbot_scores = self.btsbot_model.predict(&metadata_btsbot, &triplet)?;
            let cider_img_scores = self.ciderimage_model.predict(&metadata_cider, &triplet_cider)?;

            let find_document = doc! {
                "_id": candid
            };

            let update_alert_document = doc! {
                "$set": {
                    // ML scores
                    "classifications.acai_h": acai_h_scores[0],
                    "classifications.acai_n": acai_n_scores[0],
                    "classifications.acai_v": acai_v_scores[0],
                    "classifications.acai_o": acai_o_scores[0],
                    "classifications.acai_b": acai_b_scores[0],
                    "classifications.btsbot": btsbot_scores[0],
                    "classifications.cider_img": cider_img_scores,
                    // properties
                    "properties": properties,
                }
            };

            let update = WriteModel::UpdateOne(
                UpdateOneModel::builder()
                    .namespace(self.alert_collection.namespace())
                    .filter(find_document)
                    .update(update_alert_document)
                    .build(),
            );

            updates.push(update);
            processed_alerts.push(format!("{},{}", programid, candid));
        }

        let _ = self.client.bulk_write(updates).await?.modified_count;

        Ok(processed_alerts)
    }
}

impl ZtfEnrichmentWorker {
    async fn get_alert_properties(
        &self,
        alert: &Document,
    ) -> Result<(Document, Document, i32), EnrichmentWorkerError> {
        let candidate = alert.get_document("candidate")?;
        let jd = candidate.get_f64("jd")?;
        let programid = candidate.get_i32("programid")?;
        let ssdistnr = candidate.get_f64("ssdistnr").unwrap_or(-999.0);
        let ssmagnr = candidate.get_f64("ssmagnr").unwrap_or(-999.0);

        let is_rock = ssdistnr >= 0.0 && ssdistnr < 12.0 && ssmagnr >= 0.0;

        let sgscore1 = candidate.get_f64("sgscore1").unwrap_or(0.0);
        let sgscore2 = candidate.get_f64("sgscore2").unwrap_or(0.0);
        let sgscore3 = candidate.get_f64("sgscore3").unwrap_or(0.0);
        let distpsnr1 = candidate.get_f64("distpsnr1").unwrap_or(f64::INFINITY);
        let distpsnr2 = candidate.get_f64("distpsnr2").unwrap_or(f64::INFINITY);
        let distpsnr3 = candidate.get_f64("distpsnr3").unwrap_or(f64::INFINITY);

        let srmag1 = candidate.get_f64("srmag1").unwrap_or(f64::INFINITY);
        let srmag2 = candidate.get_f64("srmag2").unwrap_or(f64::INFINITY);
        let srmag3 = candidate.get_f64("srmag3").unwrap_or(f64::INFINITY);
        let sgmag1 = candidate.get_f64("sgmag1").unwrap_or(f64::INFINITY);
        let simag1 = candidate.get_f64("simag1").unwrap_or(f64::INFINITY);

        let is_star = sgscore1 > 0.76 && distpsnr1 >= 0.0 && distpsnr1 <= 2.0;

        let is_near_brightstar =
            (sgscore1 > 0.49 && distpsnr1 <= 20.0 && srmag1 > 0.0 && srmag1 <= 15.0)
                || (sgscore2 > 0.49 && distpsnr2 <= 20.0 && srmag2 > 0.0 && srmag2 <= 15.0)
                || (sgscore3 > 0.49 && distpsnr3 <= 20.0 && srmag3 > 0.0 && srmag3 <= 15.0)
                || (sgscore1 == 0.5
                    && distpsnr1 < 0.5
                    && (sgmag1 < 17.0 || srmag1 < 17.0 || simag1 < 17.0));

        let prv_candidates = alert.get_array("prv_candidates")?;
        let fp_hists = alert.get_array("fp_hists")?;
        let mut lightcurve =
            parse_photometry(prv_candidates, "jd", "magpsf", "sigmapsf", "band", jd);
        lightcurve.extend(parse_photometry(
            fp_hists, "jd", "magpsf", "sigmapsf", "band", jd,
        ));

        let (photstats, all_bands_properties, stationary) = analyze_photometry(lightcurve);

        Ok((
            doc! {
                "rock": is_rock,
                "star": is_star,
                "near_brightstar": is_near_brightstar,
                "stationary": stationary,
                "photstats": photstats,
            },
            all_bands_properties,
            programid,
        ))
    }
}<|MERGE_RESOLUTION|>--- conflicted
+++ resolved
@@ -1,13 +1,8 @@
-<<<<<<< HEAD
-use crate::enrichment::models::{AcaiModel, BtsBotModel, CiderImagesModel, Model};
-use crate::enrichment::{EnrichmentWorker, EnrichmentWorkerError};
-=======
 use crate::enrichment::{
     fetch_alerts,
-    models::{AcaiModel, BtsBotModel, Model},
+    models::{AcaiModel, BtsBotModel, CiderImagesModel, Model},
     EnrichmentWorker, EnrichmentWorkerError,
 };
->>>>>>> 61689f5e
 use crate::utils::db::{fetch_timeseries_op, get_array_element};
 use crate::utils::lightcurves::{analyze_photometry, parse_photometry};
 use mongodb::bson::{doc, Document};
@@ -90,7 +85,7 @@
     acai_o_model: AcaiModel,
     acai_b_model: AcaiModel,
     btsbot_model: BtsBotModel,
-    ciderimage_model: CiderImagesModel
+    ciderimage_model: CiderImagesModel,
 }
 
 #[async_trait::async_trait]
@@ -130,7 +125,7 @@
             acai_o_model,
             acai_b_model,
             btsbot_model,
-            ciderimage_model
+            ciderimage_model,
         })
     }
 
@@ -148,16 +143,6 @@
         candids: &[i64],
         _con: Option<&mut redis::aio::MultiplexedConnection>,
     ) -> Result<Vec<String>, EnrichmentWorkerError> {
-<<<<<<< HEAD
-        let alerts = self
-            .fetch_alerts(
-                &candids,
-                &self.alert_pipeline,
-                &self.alert_collection,
-                Some(&self.alert_cutout_collection),
-            )
-            .await?;
-=======
         let alerts = fetch_alerts(
             &candids,
             &self.alert_pipeline,
@@ -165,7 +150,6 @@
             Some(&self.alert_cutout_collection),
         )
         .await?;
->>>>>>> 61689f5e
 
         if alerts.len() != candids.len() {
             warn!(
@@ -210,9 +194,13 @@
             let metadata_cider = self
                 .ciderimage_model
                 .get_cider_metadata(&alerts[i..i + 1], &[copy_of_properties])?;
-            let triplet_cider = self.ciderimage_model.get_triplet_for_cider(&alerts[i..i + 1])?; 
+            let triplet_cider = self
+                .ciderimage_model
+                .get_triplet_for_cider(&alerts[i..i + 1])?;
             let btsbot_scores = self.btsbot_model.predict(&metadata_btsbot, &triplet)?;
-            let cider_img_scores = self.ciderimage_model.predict(&metadata_cider, &triplet_cider)?;
+            let cider_img_scores = self
+                .ciderimage_model
+                .predict(&metadata_cider, &triplet_cider)?;
 
             let find_document = doc! {
                 "_id": candid
