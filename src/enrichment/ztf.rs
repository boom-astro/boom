use crate::enrichment::{
    fetch_alerts,
    models::{AcaiModel, BtsBotModel, CiderImagesModel, CiderPhotometryModel, Model},
    EnrichmentWorker, EnrichmentWorkerError,
};
use crate::utils::db::{fetch_timeseries_op, get_array_element};
<<<<<<< HEAD
use crate::utils::lightcurves::{analyze_photometry, parse_photometry, PhotometryMag};
=======
use crate::utils::lightcurves::{
    analyze_photometry, parse_photometry, prepare_photometry, PhotometryMag,
};
>>>>>>> 55268481
use mongodb::bson::{doc, Document};
use mongodb::options::{UpdateOneModel, WriteModel};
use tracing::{instrument, warn};

pub fn create_ztf_alert_pipeline() -> Vec<Document> {
    vec![
        doc! {
            "$match": {
                "_id": {"$in": []}
            }
        },
        doc! {
            "$project": {
                "objectId": 1,
                "candidate": 1,
            }
        },
        doc! {
            "$lookup": {
                "from": "ZTF_alerts_aux",
                "localField": "objectId",
                "foreignField": "_id",
                "as": "aux"
            }
        },
        doc! {
            "$project": doc! {
                "objectId": 1,
                "candidate": 1,
                "prv_candidates": fetch_timeseries_op(
                    "aux.prv_candidates",
                    "candidate.jd",
                    365,
                    None
                ),
                "fp_hists": fetch_timeseries_op(
                    "aux.fp_hists",
                    "candidate.jd",
                    365,
                    Some(vec![doc! {
                        "$gte": [
                            "$$x.snr",
                            3.0
                        ]
                    }]),
                ),
                "aliases": get_array_element("aux.aliases"),
            }
        },
        doc! {
            "$project": doc! {
                "objectId": 1,
                "candidate": 1,
                "prv_candidates.jd": 1,
                "prv_candidates.magpsf": 1,
                "prv_candidates.sigmapsf": 1,
                "prv_candidates.band": 1,
                "fp_hists.jd": 1,
                "fp_hists.magpsf": 1,
                "fp_hists.sigmapsf": 1,
                "fp_hists.band": 1,
                "fp_hists.snr": 1,
            }
        },
    ]
}

pub struct ZtfEnrichmentWorker {
    input_queue: String,
    output_queue: String,
    client: mongodb::Client,
    alert_collection: mongodb::Collection<mongodb::bson::Document>,
    alert_cutout_collection: mongodb::Collection<mongodb::bson::Document>,
    alert_pipeline: Vec<Document>,
    acai_h_model: AcaiModel,
    acai_n_model: AcaiModel,
    acai_v_model: AcaiModel,
    acai_o_model: AcaiModel,
    acai_b_model: AcaiModel,
    btsbot_model: BtsBotModel,
    ciderimages_model: CiderImagesModel,
    ciderphotometry_model: CiderPhotometryModel,
}

#[async_trait::async_trait]
impl EnrichmentWorker for ZtfEnrichmentWorker {
    #[instrument(err)]
    async fn new(config_path: &str) -> Result<Self, EnrichmentWorkerError> {
        let config_file = crate::conf::load_raw_config(&config_path)?;
        let db: mongodb::Database = crate::conf::build_db(&config_file).await?;
        let client = db.client().clone();
        let alert_collection = db.collection("ZTF_alerts");
        let alert_cutout_collection = db.collection("ZTF_alerts_cutouts");

        let input_queue = "ZTF_alerts_enrichment_queue".to_string();
        let output_queue = "ZTF_alerts_filter_queue".to_string();

        // we load the ACAI models (same architecture, same input/output)
        let acai_h_model = AcaiModel::new("data/models/acai_h.d1_dnn_20201130.onnx")?;
        let acai_n_model = AcaiModel::new("data/models/acai_n.d1_dnn_20201130.onnx")?;
        let acai_v_model = AcaiModel::new("data/models/acai_v.d1_dnn_20201130.onnx")?;
        let acai_o_model = AcaiModel::new("data/models/acai_o.d1_dnn_20201130.onnx")?;
        let acai_b_model = AcaiModel::new("data/models/acai_b.d1_dnn_20201130.onnx")?;

        // we load the btsbot model (different architecture, and input/output then ACAI)
        let btsbot_model = BtsBotModel::new("data/models/btsbot-v1.0.1.onnx")?;
        let ciderimages_model = CiderImagesModel::new("data/models/cider_img_meta.onnx")?;
        let ciderphotometry_model = CiderPhotometryModel::new("data/models/cider_photometry.onnx")?;

        Ok(ZtfEnrichmentWorker {
            input_queue,
            output_queue,
            client,
            alert_collection,
            alert_cutout_collection,
            alert_pipeline: create_ztf_alert_pipeline(),
            acai_h_model,
            acai_n_model,
            acai_v_model,
            acai_o_model,
            acai_b_model,
            btsbot_model,
            ciderimages_model,
            ciderphotometry_model,
        })
    }

    fn input_queue_name(&self) -> String {
        self.input_queue.clone()
    }

    fn output_queue_name(&self) -> String {
        self.output_queue.clone()
    }

    #[instrument(skip_all, err)]
    async fn process_alerts(
        &mut self,
        candids: &[i64],
        _con: Option<&mut redis::aio::MultiplexedConnection>,
    ) -> Result<Vec<String>, EnrichmentWorkerError> {
        let alerts = fetch_alerts(
            &candids,
            &self.alert_pipeline,
            &self.alert_collection,
            Some(&self.alert_cutout_collection),
        )
        .await?;

        if alerts.len() != candids.len() {
            warn!(
                "only {} alerts fetched from {} candids",
                alerts.len(),
                candids.len()
            );
        }

        if alerts.is_empty() {
            return Ok(vec![]);
        }

        // we keep it very simple for now, let's run on 1 alert at a time
        // we will move to batch processing later
        let mut updates = Vec::new();
        let mut processed_alerts = Vec::new();
        for i in 0..alerts.len() {
            let candid = alerts[i].get_i64("_id")?;

            // Compute numerical and boolean features from lightcurve and candidate analysis
<<<<<<< HEAD
            let (properties, all_bands_properties, programid, lightcurve) =
=======
            let (properties, all_bands_properties, programid, _lightcurve) =
>>>>>>> 55268481
                self.get_alert_properties(&alerts[i]).await?;

            // Now, prepare inputs for ML models and run inference
            let metadata = self.acai_h_model.get_metadata(&alerts[i..i + 1])?;
            let triplet = self.acai_h_model.get_triplet(&alerts[i..i + 1])?;

            let acai_h_scores = self.acai_h_model.predict(&metadata, &triplet)?;
            let acai_n_scores = self.acai_n_model.predict(&metadata, &triplet)?;
            let acai_v_scores = self.acai_v_model.predict(&metadata, &triplet)?;
            let acai_o_scores = self.acai_o_model.predict(&metadata, &triplet)?;
            let acai_b_scores = self.acai_b_model.predict(&metadata, &triplet)?;

            let metadata_btsbot = self
                .btsbot_model
                .get_metadata(&alerts[i..i + 1], &[&all_bands_properties])?;

            let metadata_cider = self
                .ciderimages_model
                .get_metadata(&alerts[i..i + 1], &[&all_bands_properties])?;
            let triplet_cider = self.ciderimages_model.get_triplet(&alerts[i..i + 1])?;
            let btsbot_scores = self.btsbot_model.predict(&metadata_btsbot, &triplet)?;
            let cider_img_scores = self
                .ciderimages_model
                .predict(&metadata_cider, &triplet_cider)?;

            let (photometry_data_array, photometry_mask) =
                self.ciderphotometry_model.photometry_inputs(lightcurve)?;

            let cider_photo_scores = self
                .ciderphotometry_model
                .predict(&photometry_data_array, &photometry_mask)?;

            let find_document = doc! {
                "_id": candid
            };

            let update_alert_document = doc! {
                "$set": {
                    // ML scores
                    "classifications.acai_h": acai_h_scores[0],
                    "classifications.acai_n": acai_n_scores[0],
                    "classifications.acai_v": acai_v_scores[0],
                    "classifications.acai_o": acai_o_scores[0],
                    "classifications.acai_b": acai_b_scores[0],
                    "classifications.btsbot": btsbot_scores[0],
                    "classifications.cider_img_nuclear": cider_img_scores[0],
                    "classifications.cider_img_snI": cider_img_scores[1],
                    "classifications.cider_img_snII": cider_img_scores[2],
                    "classifications.cider_img_cataclysmic": cider_img_scores[3],
                    "classifications.cider_photo_snI": cider_photo_scores[0],
                    "classifications.cider_photo_snII": cider_photo_scores[1],
                    "classifications.cider_photo_cataclysmic": cider_photo_scores[2],
                    "classifications.cider_photo_agn": cider_photo_scores[3],
                    "classifications.cider_photo_tde": cider_photo_scores[4],

                    // properties
                    "properties": properties,
                }
            };

            let update = WriteModel::UpdateOne(
                UpdateOneModel::builder()
                    .namespace(self.alert_collection.namespace())
                    .filter(find_document)
                    .update(update_alert_document)
                    .build(),
            );

            updates.push(update);
            processed_alerts.push(format!("{},{}", programid, candid));
        }

        let _ = self.client.bulk_write(updates).await?.modified_count;

        Ok(processed_alerts)
    }
}

impl ZtfEnrichmentWorker {
    async fn get_alert_properties(
        &self,
        alert: &Document,
    ) -> Result<(Document, Document, i32, Vec<PhotometryMag>), EnrichmentWorkerError> {
        let candidate = alert.get_document("candidate")?;
        let jd = candidate.get_f64("jd")?;
        let programid = candidate.get_i32("programid")?;
        let ssdistnr = candidate.get_f64("ssdistnr").unwrap_or(-999.0);
        let ssmagnr = candidate.get_f64("ssmagnr").unwrap_or(-999.0);

        let is_rock = ssdistnr >= 0.0 && ssdistnr < 12.0 && ssmagnr >= 0.0;

        let sgscore1 = candidate.get_f64("sgscore1").unwrap_or(0.0);
        let sgscore2 = candidate.get_f64("sgscore2").unwrap_or(0.0);
        let sgscore3 = candidate.get_f64("sgscore3").unwrap_or(0.0);
        let distpsnr1 = candidate.get_f64("distpsnr1").unwrap_or(f64::INFINITY);
        let distpsnr2 = candidate.get_f64("distpsnr2").unwrap_or(f64::INFINITY);
        let distpsnr3 = candidate.get_f64("distpsnr3").unwrap_or(f64::INFINITY);

        let srmag1 = candidate.get_f64("srmag1").unwrap_or(f64::INFINITY);
        let srmag2 = candidate.get_f64("srmag2").unwrap_or(f64::INFINITY);
        let srmag3 = candidate.get_f64("srmag3").unwrap_or(f64::INFINITY);
        let sgmag1 = candidate.get_f64("sgmag1").unwrap_or(f64::INFINITY);
        let simag1 = candidate.get_f64("simag1").unwrap_or(f64::INFINITY);

        let is_star = sgscore1 > 0.76 && distpsnr1 >= 0.0 && distpsnr1 <= 2.0;

        let is_near_brightstar =
            (sgscore1 > 0.49 && distpsnr1 <= 20.0 && srmag1 > 0.0 && srmag1 <= 15.0)
                || (sgscore2 > 0.49 && distpsnr2 <= 20.0 && srmag2 > 0.0 && srmag2 <= 15.0)
                || (sgscore3 > 0.49 && distpsnr3 <= 20.0 && srmag3 > 0.0 && srmag3 <= 15.0)
                || (sgscore1 == 0.5
                    && distpsnr1 < 0.5
                    && (sgmag1 < 17.0 || srmag1 < 17.0 || simag1 < 17.0));

        let prv_candidates = alert.get_array("prv_candidates")?;
        let fp_hists = alert.get_array("fp_hists")?;
        let mut lightcurve =
            parse_photometry(prv_candidates, "jd", "magpsf", "sigmapsf", "band", jd);
        lightcurve.extend(parse_photometry(
            fp_hists, "jd", "magpsf", "sigmapsf", "band", jd,
        ));

<<<<<<< HEAD
        let (photstats, all_bands_properties, stationary) = analyze_photometry(lightcurve.clone());
=======
        prepare_photometry(&mut lightcurve);
        let (photstats, all_bands_properties, stationary) = analyze_photometry(&lightcurve);
>>>>>>> 55268481

        Ok((
            doc! {
                "rock": is_rock,
                "star": is_star,
                "near_brightstar": is_near_brightstar,
                "stationary": stationary,
                "photstats": photstats,
            },
            all_bands_properties,
            programid,
            lightcurve,
        ))
    }
}<|MERGE_RESOLUTION|>--- conflicted
+++ resolved
@@ -4,13 +4,9 @@
     EnrichmentWorker, EnrichmentWorkerError,
 };
 use crate::utils::db::{fetch_timeseries_op, get_array_element};
-<<<<<<< HEAD
-use crate::utils::lightcurves::{analyze_photometry, parse_photometry, PhotometryMag};
-=======
 use crate::utils::lightcurves::{
     analyze_photometry, parse_photometry, prepare_photometry, PhotometryMag,
 };
->>>>>>> 55268481
 use mongodb::bson::{doc, Document};
 use mongodb::options::{UpdateOneModel, WriteModel};
 use tracing::{instrument, warn};
@@ -180,11 +176,7 @@
             let candid = alerts[i].get_i64("_id")?;
 
             // Compute numerical and boolean features from lightcurve and candidate analysis
-<<<<<<< HEAD
-            let (properties, all_bands_properties, programid, lightcurve) =
-=======
             let (properties, all_bands_properties, programid, _lightcurve) =
->>>>>>> 55268481
                 self.get_alert_properties(&alerts[i]).await?;
 
             // Now, prepare inputs for ML models and run inference
@@ -211,7 +203,7 @@
                 .predict(&metadata_cider, &triplet_cider)?;
 
             let (photometry_data_array, photometry_mask) =
-                self.ciderphotometry_model.photometry_inputs(lightcurve)?;
+                self.ciderphotometry_model.photometry_inputs(_lightcurve)?;
 
             let cider_photo_scores = self
                 .ciderphotometry_model
@@ -239,7 +231,6 @@
                     "classifications.cider_photo_cataclysmic": cider_photo_scores[2],
                     "classifications.cider_photo_agn": cider_photo_scores[3],
                     "classifications.cider_photo_tde": cider_photo_scores[4],
-
                     // properties
                     "properties": properties,
                 }
@@ -307,12 +298,8 @@
             fp_hists, "jd", "magpsf", "sigmapsf", "band", jd,
         ));
 
-<<<<<<< HEAD
-        let (photstats, all_bands_properties, stationary) = analyze_photometry(lightcurve.clone());
-=======
         prepare_photometry(&mut lightcurve);
         let (photstats, all_bands_properties, stationary) = analyze_photometry(&lightcurve);
->>>>>>> 55268481
 
         Ok((
             doc! {
