--- conflicted
+++ resolved
@@ -1,13 +1,4 @@
-<<<<<<< HEAD
-use crate::enrichment::{
-    fetch_alerts,
-    models::{AcaiModel, BtsBotModel, CiderImagesModel, CiderPhotometryModel, Model},
-    EnrichmentWorker, EnrichmentWorkerError,
-};
-use crate::utils::db::{fetch_timeseries_op, get_array_element};
-=======
 use crate::utils::db::{fetch_timeseries_op, get_array_element, mongify};
->>>>>>> 4a9b526f
 use crate::utils::lightcurves::{
     analyze_photometry, prepare_photometry, AllBandsProperties, PerBandProperties, PhotometryMag,
 };
@@ -15,7 +6,7 @@
     alert::ZtfCandidate,
     enrichment::{
         fetch_alert_cutouts, fetch_alerts,
-        models::{AcaiModel, BtsBotModel, Model},
+        models::{AcaiModel, BtsBotModel, CiderImagesModel, CiderPhotometryModel, Model},
         EnrichmentWorker, EnrichmentWorkerError,
     },
 };
@@ -80,6 +71,7 @@
                 "fp_hists.magpsf": 1,
                 "fp_hists.sigmapsf": 1,
                 "fp_hists.band": 1,
+                "fp_hists.snr": 1,
             }
         },
     ]
@@ -182,7 +174,6 @@
     async fn process_alerts(
         &mut self,
         candids: &[i64],
-        _con: Option<&mut redis::aio::MultiplexedConnection>,
     ) -> Result<Vec<String>, EnrichmentWorkerError> {
         let alerts: Vec<ZtfAlertForEnrichment> =
             fetch_alerts(&candids, &self.alert_pipeline, &self.alert_collection).await?;
@@ -220,7 +211,7 @@
                 .ok_or_else(|| EnrichmentWorkerError::MissingCutouts(candid))?;
 
             // Compute numerical and boolean features from lightcurve and candidate analysis
-            let (properties, all_bands_properties, programid, _lightcurve) =
+            let (properties, all_bands_properties, programid, lightcurve) =
                 self.get_alert_properties(&alerts[i]).await?;
 
             // Now, prepare inputs for ML models and run inference
@@ -240,14 +231,14 @@
             let metadata_cider = self
                 .ciderimages_model
                 .get_metadata(&alerts[i..i + 1], &[&all_bands_properties])?;
-            let triplet_cider = self.ciderimages_model.get_triplet(&alerts[i..i + 1])?;
+            let triplet_cider = self.ciderimages_model.get_triplet(&[cutouts])?;
             let btsbot_scores = self.btsbot_model.predict(&metadata_btsbot, &triplet)?;
             let cider_img_scores = self
                 .ciderimages_model
                 .predict(&metadata_cider, &triplet_cider)?;
 
             let (photometry_data_array, photometry_mask) =
-                self.ciderphotometry_model.photometry_inputs(_lightcurve)?;
+                self.ciderphotometry_model.photometry_inputs(lightcurve)?;
 
             let cider_photo_scores = self
                 .ciderphotometry_model
@@ -271,6 +262,7 @@
                     "classifications.cider_photo_cataclysmic": cider_photo_scores[2],
                     "classifications.cider_photo_agn": cider_photo_scores[3],
                     "classifications.cider_photo_tde": cider_photo_scores[4],
+
                     // properties
                     "properties": mongify(&properties),
                 }
