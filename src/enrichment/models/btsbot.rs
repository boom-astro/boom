--- conflicted
+++ resolved
@@ -26,13 +26,8 @@
     #[instrument(skip_all, err)]
     pub fn get_metadata(
         &self,
-<<<<<<< HEAD
-        alerts: &[Document],
-        alert_properties: &[&Document],
-=======
         alerts: &[ZtfAlertForEnrichment],
-        alert_properties: &[AllBandsProperties],
->>>>>>> 4a9b526f
+        alert_properties: &[&AllBandsProperties],
     ) -> Result<Array<f32, Dim<[usize; 2]>>, ModelError> {
         let mut features_batch: Vec<f32> = Vec::with_capacity(alerts.len() * 25);
 
