--- conflicted
+++ resolved
@@ -11,11 +11,7 @@
 use std::{num::NonZero, sync::LazyLock};
 
 use futures::StreamExt;
-<<<<<<< HEAD
-use mongodb::bson::{doc, Document};
-=======
 use mongodb::bson::{doc, document::ValueAccessError, Document};
->>>>>>> ff446f8e
 use opentelemetry::{
     metrics::{Counter, UpDownCounter},
     KeyValue,
@@ -80,77 +76,6 @@
         Self: Sized;
     fn input_queue_name(&self) -> String;
     fn output_queue_name(&self) -> String;
-<<<<<<< HEAD
-    #[instrument(skip_all, err)]
-    async fn fetch_alerts(
-        &self,
-        candids: &[i64], // this is a slice of candids to process
-        alert_pipeline: &Vec<Document>,
-        alert_collection: &mongodb::Collection<Document>,
-        alert_cutout_collection: Option<&mongodb::Collection<Document>>,
-    ) -> Result<Vec<Document>, EnrichmentWorkerError> {
-        let mut alert_pipeline = alert_pipeline.clone();
-        if let Some(first_stage) = alert_pipeline.first_mut() {
-            *first_stage = doc! {
-                "$match": {
-                    "_id": {"$in": candids}
-                }
-            };
-        }
-        let mut alert_cursor = alert_collection.aggregate(alert_pipeline).await?;
-
-        let mut alerts: Vec<Document> = Vec::new();
-        let mut candid_to_idx = std::collections::HashMap::new();
-        let mut count = 0;
-        while let Some(result) = alert_cursor.next().await {
-            match result {
-                Ok(document) => {
-                    alerts.push(document);
-                    let candid = alerts[count].get_i64("_id")?;
-                    candid_to_idx.insert(candid, count);
-                    count += 1;
-                }
-                _ => {
-                    continue;
-                }
-            }
-        }
-
-        // next we fetch cutouts from the cutout collection, if provided
-        if let Some(alert_cutout_collection) = alert_cutout_collection {
-            let mut cutout_cursor = alert_cutout_collection
-                .find(doc! {
-                    "_id": {"$in": candids}
-                })
-                .await?;
-            while let Some(result) = cutout_cursor.next().await {
-                match result {
-                    Ok(cutout_doc) => {
-                        let candid = cutout_doc.get_i64("_id")?;
-                        if let Some(idx) = candid_to_idx.get(&candid) {
-                            alerts[*idx]
-                                .insert("cutoutScience", cutout_doc.get("cutoutScience").unwrap());
-                            alerts[*idx].insert(
-                                "cutoutTemplate",
-                                cutout_doc.get("cutoutTemplate").unwrap(),
-                            );
-                            alerts[*idx].insert(
-                                "cutoutDifference",
-                                cutout_doc.get("cutoutDifference").unwrap(),
-                            );
-                        }
-                    }
-                    _ => {
-                        continue;
-                    }
-                }
-            }
-        }
-
-        Ok(alerts)
-    }
-=======
->>>>>>> ff446f8e
     async fn process_alerts(
         &mut self,
         alerts: &[i64],
