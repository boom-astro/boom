use crate::{
    alert::{
        AlertWorker, DecamAlertWorker, LsstAlertWorker, SchemaRegistry, ZtfAlertWorker,
        LSST_SCHEMA_REGISTRY_URL,
    },
    conf,
    filter::{Filter, FilterVersion},
    utils::{db::initialize_survey_indexes, enums::Survey},
};
use apache_avro::{
    from_avro_datum,
    types::{Record, Value},
    Reader, Schema, Writer,
};
use mongodb::bson::doc;
use rand::Rng;
use redis::AsyncCommands;
use std::fs;
use std::io::Read;
// Utility for unit tests

pub const TEST_CONFIG_FILE: &str = "tests/config.test.yaml";

async fn test_db() -> mongodb::Database {
    let config_file = conf::load_raw_config(TEST_CONFIG_FILE).unwrap();
    let db = conf::build_db(&config_file).await.unwrap();
    db
}

pub async fn ztf_alert_worker() -> ZtfAlertWorker {
    // initialize the ZTF indexes
    initialize_survey_indexes(&Survey::Ztf, &test_db().await)
        .await
        .unwrap();
    ZtfAlertWorker::new(TEST_CONFIG_FILE).await.unwrap()
}

pub async fn lsst_alert_worker() -> LsstAlertWorker {
    // initialize the ZTF indexes
    initialize_survey_indexes(&Survey::Lsst, &test_db().await)
        .await
        .unwrap();
    LsstAlertWorker::new(TEST_CONFIG_FILE).await.unwrap()
}

pub async fn decam_alert_worker() -> DecamAlertWorker {
    // initialize the ZTF indexes
    initialize_survey_indexes(&Survey::Decam, &test_db().await)
        .await
        .unwrap();
    DecamAlertWorker::new(TEST_CONFIG_FILE).await.unwrap()
}

// drops alert collections from the database
pub async fn drop_alert_collections(
    alert_collection_name: &str,
    alert_cutout_collection_name: &str,
    alert_aux_collection_name: &str,
) -> Result<(), Box<dyn std::error::Error>> {
    let config_file = conf::load_raw_config(TEST_CONFIG_FILE)?;
    let db = conf::build_db(&config_file).await?;
    db.collection::<mongodb::bson::Document>(alert_collection_name)
        .drop()
        .await?;
    db.collection::<mongodb::bson::Document>(alert_cutout_collection_name)
        .drop()
        .await?;
    db.collection::<mongodb::bson::Document>(alert_aux_collection_name)
        .drop()
        .await?;
    Ok(())
}

pub async fn drop_alert_from_collections(
    candid: i64,
    stream_name: &str,
) -> Result<(), Box<dyn std::error::Error>> {
    let config_file = conf::load_raw_config(TEST_CONFIG_FILE)?;
    let db = conf::build_db(&config_file).await?;
    let alert_collection_name = format!("{}_alerts", stream_name);
    let alert_cutout_collection_name = format!("{}_alerts_cutouts", stream_name);
    let alert_aux_collection_name = format!("{}_alerts_aux", stream_name);

    let filter = doc! {"_id": candid};
    let alert = db
        .collection::<mongodb::bson::Document>(&alert_collection_name)
        .find_one(filter.clone())
        .await?;

    if let Some(alert) = alert {
        // delete the alert from the alerts collection
        db.collection::<mongodb::bson::Document>(&alert_collection_name)
            .delete_one(filter.clone())
            .await?;

        // delete the alert from the cutouts collection
        db.collection::<mongodb::bson::Document>(&alert_cutout_collection_name)
            .delete_one(filter.clone())
            .await?;

        // delete the object from the aux collection
        let object_id = alert.get_str("objectId")?;
        db.collection::<mongodb::bson::Document>(&alert_aux_collection_name)
            .delete_one(doc! {"_id": object_id})
            .await?;
    }

    Ok(())
}

const ZTF_TEST_PIPELINE: &str = "[{\"$match\": {\"candidate.drb\": {\"$gt\": 0.5}, \"candidate.ndethist\": {\"$gt\": 1.0}, \"candidate.magpsf\": {\"$lte\": 18.5}}}, {\"$project\": {\"annotations.mag_now\": {\"$round\": [\"$candidate.magpsf\", 2]}}}]";
const ZTF_TEST_PIPELINE_PRV_CANDIDATES: &str = "[{\"$match\": {\"prv_candidates.0\": {\"$exists\": true}, \"candidate.drb\": {\"$gt\": 0.5}, \"candidate.ndethist\": {\"$gt\": 1.0}, \"candidate.magpsf\": {\"$lte\": 18.5}}}, {\"$project\": {\"objectId\": 1, \"annotations.mag_now\": {\"$round\": [\"$candidate.magpsf\", 2]}}}]";
const ZTF_TEST_PIPELINE_LSST_PRV_CANDIDATES: &str = "[{\"$match\": {\"prv_candidates.0\": {\"$exists\": true}, \"LSST.prv_candidates.0\": {\"$exists\": true}, \"candidate.drb\": {\"$gt\": 0.5}, \"candidate.ndethist\": {\"$gt\": 1.0}, \"candidate.magpsf\": {\"$lte\": 18.5}}}, {\"$project\": {\"objectId\": 1, \"annotations.mag_now\": {\"$round\": [\"$candidate.magpsf\", 2]}}}]";
const LSST_TEST_PIPELINE: &str = "[{\"$match\": {\"candidate.reliability\": {\"$gt\": 0.1}, \"candidate.snr\": {\"$gt\": 5.0}, \"candidate.magpsf\": {\"$lte\": 25.0}}}, {\"$project\": {\"objectId\": 1, \"annotations.mag_now\": {\"$round\": [\"$candidate.magpsf\", 2]}}}]";

pub async fn remove_test_filter(
    filter_id: &str,
    survey: &Survey,
) -> Result<(), Box<dyn std::error::Error>> {
    let config_file = conf::load_raw_config(TEST_CONFIG_FILE)?;
    let db = conf::build_db(&config_file).await?;
    let _ = db
        .collection::<mongodb::bson::Document>("filters")
        .delete_many(doc! {"_id": filter_id, "catalog": &format!("{}_alerts", survey)})
        .await;

    Ok(())
}

// we want to replace the 3 insert_test_..._filter functions with a single function that
// takes the survey as argument
pub async fn insert_test_filter(
    survey: &Survey,
    use_prv_candidates: bool,
    use_lsst_prv_candidates: bool,
) -> Result<String, Box<dyn std::error::Error>> {
    let filter_id = uuid::Uuid::new_v4().to_string();
<<<<<<< HEAD
    let catalog = format!("{}_alerts", survey);
    let pipeline = match (survey, use_prv_candidates, use_lsst_prv_candidates) {
        (Survey::Ztf, true, false) => ZTF_TEST_PIPELINE_PRV_CANDIDATES,
        (Survey::Ztf, false, false) => ZTF_TEST_PIPELINE,
        (Survey::Ztf, _, true) => ZTF_TEST_PIPELINE_LSST_PRV_CANDIDATES,
        (Survey::Lsst, _, _) => LSST_TEST_PIPELINE,
=======
    let pipeline = match (survey, use_prv_candidates) {
        (Survey::Ztf, true) => ZTF_TEST_PIPELINE_PRV_CANDIDATES,
        (Survey::Ztf, false) => ZTF_TEST_PIPELINE,
        (Survey::Lsst, _) => LSST_TEST_PIPELINE,
>>>>>>> 4a9b526f
        _ => {
            return Err(Box::from(format!(
                "Unsupported survey for test filter: {}",
                survey
            )));
        }
    };

    let now = flare::Time::now().to_jd();
    let filter_obj = Filter {
        id: filter_id.clone(),
        survey: survey.clone(),
        user_id: "test_user".to_string(),
        permissions: vec![1],
        active: true,
        active_fid: "v2e0fs".to_string(),
        fv: vec![FilterVersion {
            fid: "v2e0fs".to_string(),
            pipeline: pipeline.to_string(),
            created_at: now,
        }],
        created_at: now,
        updated_at: now,
    };

    let config_file = conf::load_raw_config(TEST_CONFIG_FILE)?;
    let db = conf::build_db(&config_file).await?;
    let _ = db
        .collection::<Filter>("filters")
        .insert_one(filter_obj)
        .await;

    Ok(filter_id)
}

pub async fn empty_processed_alerts_queue(
    input_queue_name: &str,
    output_queue_name: &str,
) -> Result<(), Box<dyn std::error::Error>> {
    let config = conf::load_raw_config("tests/config.test.yaml")?;
    let mut con = conf::build_redis(&config).await?;
    con.del::<&str, usize>(input_queue_name).await.unwrap();
    con.del::<&str, usize>("{}_temp").await.unwrap();
    con.del::<&str, usize>(output_queue_name).await.unwrap();

    Ok(())
}

#[derive(Clone, Debug)]
pub struct AlertRandomizer {
    survey: Survey,
    payload: Option<Vec<u8>>,
    schema: Option<Schema>,
    schema_registry: Option<SchemaRegistry>,
    candid: Option<i64>,
    object_id: Option<String>, // Use String for all, convert as needed
    ra: Option<f64>,
    dec: Option<f64>,
}

impl AlertRandomizer {
    pub fn new(survey: Survey) -> Self {
        let schema_registry = match survey {
            Survey::Lsst => Some(SchemaRegistry::new(LSST_SCHEMA_REGISTRY_URL)),
            _ => None,
        };
        Self {
            survey,
            payload: None,
            schema: None,
            schema_registry,
            candid: None,
            object_id: None,
            ra: None,
            dec: None,
        }
    }

    pub fn new_randomized(survey: Survey) -> Self {
        let (object_id, payload, schema, schema_registry) = match survey {
            Survey::Ztf | Survey::Decam => {
                let payload = match survey {
                    Survey::Ztf => {
                        fs::read("tests/data/alerts/ztf/2695378462115010012.avro").unwrap()
                    }
                    Survey::Decam => fs::read("tests/data/alerts/decam/alert.avro").unwrap(),
                    _ => unreachable!(),
                };
                let reader = Reader::new(&payload[..]).unwrap();
                let schema = reader.writer_schema().clone();
                (
                    Some(Self::randomize_object_id(&survey)),
                    Some(payload),
                    Some(schema),
                    None,
                )
            }
            Survey::Lsst => {
                let payload = fs::read("tests/data/alerts/lsst/7912941781254298.avro").unwrap();
                (
                    Some(Self::randomize_object_id(&survey)),
                    Some(payload),
                    None,
                    Some(SchemaRegistry::new(LSST_SCHEMA_REGISTRY_URL)),
                )
            }
        };
        let candid = Some(rand::rng().random_range(0..i64::MAX));
        let ra = Some(rand::rng().random_range(0.0..360.0));
        let dec = Some(rand::rng().random_range(-90.0..90.0));
        Self {
            survey,
            payload,
            schema,
            schema_registry,
            candid,
            object_id,
            ra,
            dec,
        }
    }

    pub fn path(mut self, path: &str) -> Self {
        let payload = fs::read(path).unwrap();
        match self.survey {
            Survey::Lsst => self.payload = Some(payload),
            _ => {
                let reader = Reader::new(&payload[..]).unwrap();
                let schema = reader.writer_schema().clone();
                self.payload = Some(payload);
                self.schema = Some(schema);
            }
        }
        self
    }

    pub fn objectid(mut self, object_id: impl Into<String>) -> Self {
        self.object_id = Some(object_id.into());
        self
    }
    pub fn candid(mut self, candid: i64) -> Self {
        self.candid = Some(candid);
        self
    }
    pub fn ra(mut self, ra: f64) -> Self {
        self.ra = Some(ra);
        self
    }
    pub fn dec(mut self, dec: f64) -> Self {
        self.dec = Some(dec);
        self
    }
    pub fn rand_object_id(mut self) -> Self {
        self.object_id = Some(Self::randomize_object_id(&self.survey));
        self
    }
    pub fn rand_candid(mut self) -> Self {
        self.candid = Some(rand::rng().random_range(0..i64::MAX));
        self
    }
    pub fn rand_ra(mut self) -> Self {
        self.ra = Some(rand::rng().random_range(0.0..360.0));
        self
    }
    pub fn rand_dec(mut self) -> Self {
        self.dec = Some(rand::rng().random_range(-90.0..90.0));
        self
    }

    fn randomize_object_id(survey: &Survey) -> String {
        let mut rng = rand::rng();
        match survey {
            Survey::Ztf | Survey::Decam => {
                let mut object_id = survey.to_string();
                for _ in 0..2 {
                    object_id.push(rng.random_range('0'..='9'));
                }
                for _ in 0..7 {
                    object_id.push(rng.random_range('a'..='z'));
                }
                object_id
            }
            Survey::Lsst => format!("{}", rand::rng().random_range(0..i64::MAX)),
        }
    }

    fn update_candidate_fields(
        candidate_record: &mut Vec<(String, Value)>,
        ra: &mut Option<f64>,
        dec: &mut Option<f64>,
        candid: &mut Option<i64>,
    ) {
        for (key, value) in candidate_record.iter_mut() {
            match key.as_str() {
                "ra" => {
                    if let Some(r) = ra {
                        *value = Value::Double(*r);
                    } else {
                        *ra = Some(Self::value_to_f64(value));
                    }
                }
                "dec" => {
                    if let Some(d) = dec {
                        *value = Value::Double(*d);
                    } else {
                        *dec = Some(Self::value_to_f64(value));
                    }
                }
                "candid" => {
                    if let Some(c) = candid {
                        *value = Value::Long(*c);
                    } else {
                        *candid = Some(Self::value_to_i64(value));
                    }
                }
                _ => {}
            }
        }
    }

    // For LSST, similar logic for diaSource
    fn update_diasource_fields(
        candidate_record: &mut Vec<(String, Value)>,
        candid: &mut Option<i64>,
        object_id: &mut Option<String>,
        ra: &mut Option<f64>,
        dec: &mut Option<f64>,
    ) {
        for (key, value) in candidate_record.iter_mut() {
            match key.as_str() {
                "diaSourceId" => {
                    if let Some(id) = candid {
                        *value = Value::Long(*id);
                    } else {
                        *candid = Some(Self::value_to_i64(value));
                    }
                }
                "diaObjectId" => {
                    if let Some(ref id) = object_id {
                        let id_i64 = id.parse::<i64>().unwrap();
                        *value = Value::Union(1_u32, Box::new(Value::Long(id_i64)));
                    } else {
                        *object_id = Some(Self::value_to_i64(value).to_string());
                    }
                }
                "ra" => {
                    if let Some(r) = ra {
                        *value = Value::Double(*r);
                    } else {
                        *ra = Some(Self::value_to_f64(value));
                    }
                }
                "dec" => {
                    if let Some(d) = dec {
                        *value = Value::Double(*d);
                    } else {
                        *dec = Some(Self::value_to_f64(value));
                    }
                }
                _ => {}
            }
        }
    }

    pub async fn get(self) -> (i64, String, f64, f64, Vec<u8>) {
        match self.survey {
            Survey::Ztf | Survey::Decam => {
                // Use the same logic for ZTF/Decam, just different objectId prefix
                let mut candid = self.candid;
                let mut object_id = self.object_id;
                let mut ra = self.ra;
                let mut dec = self.dec;
                let (payload, schema) = match (self.payload, self.schema) {
                    (Some(payload), Some(schema)) => (payload, schema),
                    _ => {
                        let payload = match self.survey {
                            Survey::Ztf => {
                                fs::read("tests/data/alerts/ztf/2695378462115010012.avro").unwrap()
                            }
                            Survey::Decam => {
                                fs::read("tests/data/alerts/decam/alert.avro").unwrap()
                            }
                            _ => panic!("Unsupported survey for test payload"),
                        };
                        let reader = Reader::new(&payload[..]).unwrap();
                        let schema = reader.writer_schema().clone();
                        (payload, schema)
                    }
                };
                let reader = Reader::new(&payload[..]).unwrap();
                let value = reader.into_iter().next().unwrap().unwrap();
                let mut record = match value {
                    Value::Record(record) => record,
                    _ => panic!("Not a record"),
                };

                for i in 0..record.len() {
                    let (key, value) = &mut record[i];
                    match key.as_str() {
                        "objectId" => {
                            if let Some(ref id) = object_id {
                                *value = Value::String(id.clone());
                            } else {
                                object_id = Some(Self::value_to_string(value));
                            }
                        }
                        "candid" => {
                            if let Some(id) = candid {
                                *value = Value::Long(id);
                            } else {
                                candid = Some(Self::value_to_i64(value));
                            }
                        }
                        "candidate" => {
                            if let Value::Record(candidate_record) = value {
                                Self::update_candidate_fields(
                                    candidate_record,
                                    &mut ra,
                                    &mut dec,
                                    &mut candid,
                                );
                            }
                        }
                        _ => {}
                    }
                }
                let mut writer = Writer::new(&schema, Vec::new());
                let mut new_record = Record::new(writer.schema()).unwrap();
                for (key, value) in record {
                    new_record.put(&key, value);
                }
                writer.append(new_record).unwrap();
                let new_payload = writer.into_inner().unwrap();
                (
                    candid.unwrap(),
                    object_id.unwrap(),
                    ra.unwrap(),
                    dec.unwrap(),
                    new_payload,
                )
            }
            Survey::Lsst => {
                // LSST-specific logic
                let mut candid = self.candid;
                let mut object_id = self.object_id;
                let mut ra = self.ra;
                let mut dec = self.dec;
                let payload = match self.payload {
                    Some(payload) => payload,
                    None => fs::read("tests/data/alerts/lsst/7912941781254298.avro").unwrap(),
                };
                let header = payload[0..5].to_vec();
                let magic = header[0];
                if magic != 0_u8 {
                    panic!("Not a valid avro file");
                }
                let schema_id = u32::from_be_bytes([header[1], header[2], header[3], header[4]]);
                let mut schema_registry = self.schema_registry.expect("Missing schema registry");
                let schema = schema_registry
                    .get_schema("alert-packet", schema_id)
                    .await
                    .unwrap();
                let value = from_avro_datum(&schema, &mut &payload[5..], None).unwrap();
                let mut record = match value {
                    Value::Record(record) => record,
                    _ => panic!("Not a record"),
                };

                for i in 0..record.len() {
                    let (key, value) = &mut record[i];
                    match key.as_str() {
                        "diaSourceId" => {
                            if let Some(id) = candid {
                                *value = Value::Long(id);
                            } else {
                                candid = Some(Self::value_to_i64(value));
                            }
                        }
                        "diaSource" => {
                            if let Value::Record(candidate_record) = value {
                                Self::update_diasource_fields(
                                    candidate_record,
                                    &mut candid,
                                    &mut object_id,
                                    &mut ra,
                                    &mut dec,
                                );
                            }
                        }
                        _ => {}
                    }
                }

                let mut writer = Writer::new(&schema, Vec::new());
                let mut new_record = Record::new(&schema).unwrap();
                for (key, value) in record {
                    new_record.put(&key, value);
                }
                writer.append(new_record).unwrap();
                let new_payload = writer.into_inner().unwrap();

                // Find the start idx of the data
                let mut cursor = std::io::Cursor::new(&new_payload);
                let mut buf = [0; 4];
                cursor.read_exact(&mut buf).unwrap();
                if buf != [b'O', b'b', b'j', 1u8] {
                    panic!("Not a valid avro file");
                }
                let meta_schema = Schema::map(Schema::Bytes);
                from_avro_datum(&meta_schema, &mut cursor, None).unwrap();
                let mut buf = [0; 16];
                cursor.read_exact(&mut buf).unwrap();
                let mut buf: [u8; 4] = [0; 4];
                cursor.read_exact(&mut buf).unwrap();
                let start_idx = cursor.position();

                // conform with the schema registry-like format
                let new_payload = [&header, &new_payload[start_idx as usize..]].concat();

                (
                    candid.unwrap(),
                    object_id.unwrap(),
                    ra.unwrap(),
                    dec.unwrap(),
                    new_payload,
                )
            }
        }
    }

    // Helper conversion functions (same as before)
    fn value_to_string(value: &Value) -> String {
        match value {
            Value::String(s) => s.clone(),
            _ => panic!("Not a string"),
        }
    }
    fn value_to_i64(value: &Value) -> i64 {
        match value {
            Value::Long(l) => *l,
            Value::Union(_, box_value) => match box_value.as_ref() {
                Value::Long(l) => *l,
                _ => panic!("Not a long"),
            },
            _ => panic!("Not a long"),
        }
    }
    fn value_to_f64(value: &Value) -> f64 {
        match value {
            Value::Double(d) => *d,
            _ => panic!("Not a double"),
        }
    }
}<|MERGE_RESOLUTION|>--- conflicted
+++ resolved
@@ -135,19 +135,11 @@
     use_lsst_prv_candidates: bool,
 ) -> Result<String, Box<dyn std::error::Error>> {
     let filter_id = uuid::Uuid::new_v4().to_string();
-<<<<<<< HEAD
-    let catalog = format!("{}_alerts", survey);
     let pipeline = match (survey, use_prv_candidates, use_lsst_prv_candidates) {
         (Survey::Ztf, true, false) => ZTF_TEST_PIPELINE_PRV_CANDIDATES,
         (Survey::Ztf, false, false) => ZTF_TEST_PIPELINE,
         (Survey::Ztf, _, true) => ZTF_TEST_PIPELINE_LSST_PRV_CANDIDATES,
         (Survey::Lsst, _, _) => LSST_TEST_PIPELINE,
-=======
-    let pipeline = match (survey, use_prv_candidates) {
-        (Survey::Ztf, true) => ZTF_TEST_PIPELINE_PRV_CANDIDATES,
-        (Survey::Ztf, false) => ZTF_TEST_PIPELINE,
-        (Survey::Lsst, _) => LSST_TEST_PIPELINE,
->>>>>>> 4a9b526f
         _ => {
             return Err(Box::from(format!(
                 "Unsupported survey for test filter: {}",
