use crate::{
    alert::{
        AlertWorker, DecamAlertWorker, LsstAlertWorker, SchemaRegistry, ZtfAlertWorker,
        LSST_SCHEMA_REGISTRY_URL,
    },
    conf,
    utils::{db::initialize_survey_indexes, enums::Survey},
};
use apache_avro::{
    from_avro_datum,
    types::{Record, Value},
    Reader, Schema, Writer,
};
use mongodb::bson::doc;
use rand::Rng;
use redis::AsyncCommands;
use std::fs;
use std::io::Read;
// Utility for unit tests

pub const TEST_CONFIG_FILE: &str = "tests/config.test.yaml";

async fn test_db() -> mongodb::Database {
    let config_file = conf::load_config(TEST_CONFIG_FILE).unwrap();
    let db = conf::build_db(&config_file).await.unwrap();
    db
}

async fn init_indexes(survey: &Survey) -> Result<(), Box<dyn std::error::Error>> {
    let db = test_db().await;
    initialize_survey_indexes(survey, &db).await?;
    Ok(())
}

pub async fn ztf_alert_worker() -> ZtfAlertWorker {
    // initialize the ZTF indexes
    init_indexes(&Survey::Ztf).await.unwrap();
    ZtfAlertWorker::new(TEST_CONFIG_FILE).await.unwrap()
}

pub async fn lsst_alert_worker() -> LsstAlertWorker {
    // initialize the ZTF indexes
    init_indexes(&Survey::Lsst).await.unwrap();
    LsstAlertWorker::new(TEST_CONFIG_FILE).await.unwrap()
}

pub async fn decam_alert_worker() -> DecamAlertWorker {
    // initialize the ZTF indexes
    init_indexes(&Survey::Decam).await.unwrap();
    DecamAlertWorker::new(TEST_CONFIG_FILE).await.unwrap()
}

// drops alert collections from the database
pub async fn drop_alert_collections(
    alert_collection_name: &str,
    alert_cutout_collection_name: &str,
    alert_aux_collection_name: &str,
) -> Result<(), Box<dyn std::error::Error>> {
    let config_file = conf::load_config(TEST_CONFIG_FILE)?;
    let db = conf::build_db(&config_file).await?;
    db.collection::<mongodb::bson::Document>(alert_collection_name)
        .drop()
        .await?;
    db.collection::<mongodb::bson::Document>(alert_cutout_collection_name)
        .drop()
        .await?;
    db.collection::<mongodb::bson::Document>(alert_aux_collection_name)
        .drop()
        .await?;
    Ok(())
}

pub async fn drop_alert_from_collections(
    candid: i64,
    stream_name: &str,
) -> Result<(), Box<dyn std::error::Error>> {
    let config_file = conf::load_config(TEST_CONFIG_FILE)?;
    let db = conf::build_db(&config_file).await?;
    let alert_collection_name = format!("{}_alerts", stream_name);
    let alert_cutout_collection_name = format!("{}_alerts_cutouts", stream_name);
    let alert_aux_collection_name = format!("{}_alerts_aux", stream_name);

    let filter = doc! {"_id": candid};
    let alert = db
        .collection::<mongodb::bson::Document>(&alert_collection_name)
        .find_one(filter.clone())
        .await?;

    if let Some(alert) = alert {
        // delete the alert from the alerts collection
        db.collection::<mongodb::bson::Document>(&alert_collection_name)
            .delete_one(filter.clone())
            .await?;

        // delete the alert from the cutouts collection
        db.collection::<mongodb::bson::Document>(&alert_cutout_collection_name)
            .delete_one(filter.clone())
            .await?;

        // delete the object from the aux collection
        let object_id = alert.get_str("objectId")?;
        db.collection::<mongodb::bson::Document>(&alert_aux_collection_name)
            .delete_one(doc! {"_id": object_id})
            .await?;
    }

    Ok(())
}

const ZTF_TEST_PIPELINE: &str = "[{\"$match\": {\"candidate.drb\": {\"$gt\": 0.5}, \"candidate.ndethist\": {\"$gt\": 1.0}, \"candidate.magpsf\": {\"$lte\": 18.5}}}, {\"$project\": {\"annotations.mag_now\": {\"$round\": [\"$candidate.magpsf\", 2]}}}]";
const LSST_TEST_PIPELINE: &str = "[{\"$match\": {\"candidate.reliability\": {\"$gt\": 0.5}, \"candidate.snr\": {\"$gt\": 5.0}, \"candidate.magpsf\": {\"$lte\": 25.0}}}, {\"$project\": {\"annotations.mag_now\": {\"$round\": [\"$candidate.magpsf\", 2]}}}]";

pub async fn remove_test_filter(
    filter_id: i32,
    survey: &Survey,
) -> Result<(), Box<dyn std::error::Error>> {
    let config_file = conf::load_config(TEST_CONFIG_FILE)?;
    let db = conf::build_db(&config_file).await?;
    let _ = db
        .collection::<mongodb::bson::Document>("filters")
        .delete_many(doc! {"filter_id": filter_id, "catalog": &format!("{}_alerts", survey)})
        .await;

    Ok(())
}

// we want to replace the 3 insert_test_..._filter functions with a single function that
// takes the survey as argument
pub async fn insert_test_filter(survey: &Survey) -> Result<i32, Box<dyn std::error::Error>> {
    let filter_id = rand::random::<i32>();
    let catalog = format!("{}_alerts", survey);
    let pipeline = match survey {
        Survey::Ztf => ZTF_TEST_PIPELINE,
        Survey::Lsst => LSST_TEST_PIPELINE,
<<<<<<< HEAD
        _ => {
            return Err(Box::from(format!(
                "Unsupported survey for test filter: {}",
                survey
            )));
        }
=======
>>>>>>> a6f00d10
    };

    let filter_obj: mongodb::bson::Document = doc! {
        "_id": mongodb::bson::oid::ObjectId::new(),
        "group_id": 41,
        "filter_id": filter_id,
        "catalog": catalog,
        "permissions": [1],
        "active": true,
        "active_fid": "v2e0fs",
        "fv": [
            {
                "fid": "v2e0fs",
                "pipeline": pipeline,
                "created_at": {"$date": "2020-10-21T08:39:43.693Z"}
            }
        ],
        "update_annotations": true,
        "created_at": {"$date": "2021-02-20T08:18:28.324Z"},
        "last_modified": {"$date": "2023-05-04T23:39:07.090Z"}
    };

    let config_file = conf::load_config(TEST_CONFIG_FILE)?;
    let db = conf::build_db(&config_file).await?;
    let _ = db
        .collection::<mongodb::bson::Document>("filters")
        .insert_one(filter_obj)
        .await;

    Ok(filter_id)
}

pub async fn empty_processed_alerts_queue(
    input_queue_name: &str,
    output_queue_name: &str,
) -> Result<(), Box<dyn std::error::Error>> {
    let config = conf::load_config("tests/config.test.yaml")?;
    let mut con = conf::build_redis(&config).await?;
    con.del::<&str, usize>(input_queue_name).await.unwrap();
    con.del::<&str, usize>("{}_temp").await.unwrap();
    con.del::<&str, usize>(output_queue_name).await.unwrap();

    Ok(())
}

#[derive(Clone, Debug)]
pub struct AlertRandomizer {
    survey: Survey,
    payload: Option<Vec<u8>>,
    schema: Option<Schema>,
    schema_registry: Option<SchemaRegistry>,
    candid: Option<i64>,
    object_id: Option<String>, // Use String for all, convert as needed
    ra: Option<f64>,
    dec: Option<f64>,
}

impl AlertRandomizer {
    pub fn new(survey: Survey) -> Self {
        Self {
            survey,
            payload: None,
            schema: None,
            schema_registry: None,
            candid: None,
            object_id: None,
            ra: None,
            dec: None,
        }
    }

<<<<<<< HEAD
    pub fn default(survey: Survey) -> Self {
=======
    pub fn new_randomized(survey: Survey) -> Self {
>>>>>>> a6f00d10
        let (object_id, payload, schema, schema_registry) = match survey {
            Survey::Ztf => {
                let payload = fs::read("tests/data/alerts/ztf/2695378462115010012.avro").unwrap();
                let reader = Reader::new(&payload[..]).unwrap();
                let schema = reader.writer_schema().clone();
                (
                    Some(Self::randomize_object_id(&survey)),
                    Some(payload),
                    Some(schema),
                    None,
                )
            }
<<<<<<< HEAD
            Survey::Decam => {
                let payload = fs::read("tests/data/alerts/decam/alert.avro").unwrap();
                let reader = Reader::new(&payload[..]).unwrap();
                let schema = reader.writer_schema().clone();
                (
                    Some(Self::randomize_object_id(&survey)),
                    Some(payload),
                    Some(schema),
                    None,
                )
            }
            Survey::Lsst => {
                let payload = fs::read("tests/data/alerts/lsst/25409136044802067.avro").unwrap();
                (
                    Some(Self::randomize_object_id(&survey)),
                    Some(payload),
                    None,
                    Some(SchemaRegistry::new(LSST_SCHEMA_REGISTRY_URL)),
                )
            }
=======
            Survey::Lsst => {
                let payload = fs::read("tests/data/alerts/lsst/25409136044802067.avro").unwrap();
                (
                    Some(Self::randomize_object_id(&survey)),
                    Some(payload),
                    None,
                    Some(SchemaRegistry::new(LSST_SCHEMA_REGISTRY_URL)),
                )
            }
>>>>>>> a6f00d10
        };
        let candid = Some(rand::rng().random_range(0..i64::MAX));
        let ra = Some(rand::rng().random_range(0.0..360.0));
        let dec = Some(rand::rng().random_range(-90.0..90.0));
        Self {
            survey,
            payload,
            schema,
            schema_registry,
            candid,
            object_id,
            ra,
            dec,
        }
    }

    pub fn path(mut self, path: &str) -> Self {
        let payload = fs::read(path).unwrap();
        match self.survey {
            Survey::Lsst => self.payload = Some(payload),
            _ => {
                let reader = Reader::new(&payload[..]).unwrap();
                let schema = reader.writer_schema().clone();
                self.payload = Some(payload);
                self.schema = Some(schema);
            }
        }
        self
    }

    pub fn objectid(mut self, object_id: impl Into<String>) -> Self {
        self.object_id = Some(object_id.into());
        self
    }
    pub fn candid(mut self, candid: i64) -> Self {
        self.candid = Some(candid);
        self
    }
    pub fn ra(mut self, ra: f64) -> Self {
        self.ra = Some(ra);
<<<<<<< HEAD
        self
    }
    pub fn dec(mut self, dec: f64) -> Self {
        self.dec = Some(dec);
        self
    }
=======
        self
    }
    pub fn dec(mut self, dec: f64) -> Self {
        self.dec = Some(dec);
        self
    }
>>>>>>> a6f00d10
    pub fn rand_object_id(mut self) -> Self {
        self.object_id = Some(Self::randomize_object_id(&self.survey));
        self
    }
    pub fn rand_candid(mut self) -> Self {
        self.candid = Some(rand::rng().random_range(0..i64::MAX));
        self
    }
    pub fn rand_ra(mut self) -> Self {
        self.ra = Some(rand::rng().random_range(0.0..360.0));
        self
    }
    pub fn rand_dec(mut self) -> Self {
        self.dec = Some(rand::rng().random_range(-90.0..90.0));
        self
    }

    fn randomize_object_id(survey: &Survey) -> String {
        let mut rng = rand::rng();
        match survey {
<<<<<<< HEAD
            Survey::Ztf | Survey::Decam => {
=======
            Survey::Ztf => {
>>>>>>> a6f00d10
                let mut object_id = survey.to_string();
                for _ in 0..2 {
                    object_id.push(rng.random_range('0'..='9'));
                }
                for _ in 0..7 {
                    object_id.push(rng.random_range('a'..='z'));
                }
                object_id
            }
            Survey::Lsst => format!("{}", rand::rng().random_range(0..i64::MAX)),
        }
    }

    fn update_candidate_fields(
        candidate_record: &mut Vec<(String, Value)>,
        ra: &mut Option<f64>,
        dec: &mut Option<f64>,
        candid: &mut Option<i64>,
    ) {
        for (key, value) in candidate_record.iter_mut() {
            match key.as_str() {
                "ra" => {
                    if let Some(r) = ra {
                        *value = Value::Double(*r);
                    } else {
                        *ra = Some(Self::value_to_f64(value));
                    }
                }
                "dec" => {
                    if let Some(d) = dec {
                        *value = Value::Double(*d);
                    } else {
                        *dec = Some(Self::value_to_f64(value));
                    }
                }
                "candid" => {
                    if let Some(c) = candid {
                        *value = Value::Long(*c);
                    } else {
                        *candid = Some(Self::value_to_i64(value));
                    }
                }
                _ => {}
            }
        }
    }

    // For LSST, similar logic for diaSource
    fn update_diasource_fields(
        candidate_record: &mut Vec<(String, Value)>,
        object_id: &mut Option<String>,
        ra: &mut Option<f64>,
        dec: &mut Option<f64>,
    ) {
        for (key, value) in candidate_record.iter_mut() {
            match key.as_str() {
                "diaSourceId" | "diaObjectId" => {
                    if let Some(ref id) = object_id {
                        let id_i64 = id.parse::<i64>().unwrap();
                        if key == "diaSourceId" {
                            *value = Value::Long(id_i64);
                        } else {
                            *value = Value::Union(1_u32, Box::new(Value::Long(id_i64)));
                        }
                    } else {
                        *object_id = Some(Self::value_to_i64(value).to_string());
                    }
                }
                "ra" => {
                    if let Some(r) = ra {
                        *value = Value::Double(*r);
                    } else {
                        *ra = Some(Self::value_to_f64(value));
                    }
                }
                "dec" => {
                    if let Some(d) = dec {
                        *value = Value::Double(*d);
                    } else {
                        *dec = Some(Self::value_to_f64(value));
                    }
                }
                _ => {}
            }
        }
    }

    pub async fn get(self) -> (i64, String, f64, f64, Vec<u8>) {
        match self.survey {
<<<<<<< HEAD
            Survey::Ztf | Survey::Decam => {
                // Use the same logic for ZTF/Decam, just different objectId prefix
=======
            Survey::Ztf => {
>>>>>>> a6f00d10
                let mut candid = self.candid;
                let mut object_id = self.object_id;
                let mut ra = self.ra;
                let mut dec = self.dec;
                let (payload, schema) = match (self.payload, self.schema) {
                    (Some(payload), Some(schema)) => (payload, schema),
                    _ => {
<<<<<<< HEAD
                        let payload = match self.survey {
                            Survey::Ztf => {
                                fs::read("tests/data/alerts/ztf/2695378462115010012.avro").unwrap()
                            }
                            Survey::Decam => {
                                fs::read("tests/data/alerts/decam/alert.avro").unwrap()
                            }
                            _ => panic!("Unsupported survey for test payload"),
                        };
=======
                        let payload =
                            fs::read("tests/data/alerts/ztf/2695378462115010012.avro").unwrap();
>>>>>>> a6f00d10
                        let reader = Reader::new(&payload[..]).unwrap();
                        let schema = reader.writer_schema().clone();
                        (payload, schema)
                    }
                };
                let reader = Reader::new(&payload[..]).unwrap();
                let value = reader.into_iter().next().unwrap().unwrap();
                let mut record = match value {
                    Value::Record(record) => record,
                    _ => panic!("Not a record"),
                };

                for i in 0..record.len() {
                    let (key, value) = &mut record[i];
                    match key.as_str() {
                        "objectId" => {
                            if let Some(ref id) = object_id {
                                *value = Value::String(id.clone());
                            } else {
                                object_id = Some(Self::value_to_string(value));
                            }
                        }
                        "candid" => {
                            if let Some(id) = candid {
                                *value = Value::Long(id);
                            } else {
                                candid = Some(Self::value_to_i64(value));
                            }
                        }
                        "candidate" => {
                            if let Value::Record(candidate_record) = value {
                                Self::update_candidate_fields(
                                    candidate_record,
                                    &mut ra,
                                    &mut dec,
                                    &mut candid,
                                );
                            }
<<<<<<< HEAD
                        }
                        _ => {}
                    }
                }
                let mut writer = Writer::new(&schema, Vec::new());
                let mut new_record = Record::new(writer.schema()).unwrap();
                for (key, value) in record {
                    new_record.put(&key, value);
                }
                writer.append(new_record).unwrap();
                let new_payload = writer.into_inner().unwrap();
                (
                    candid.unwrap(),
                    object_id.unwrap(),
                    ra.unwrap(),
                    dec.unwrap(),
                    new_payload,
                )
            }
            Survey::Lsst => {
                // LSST-specific logic
                let mut candid = self.candid;
                let mut object_id = self.object_id;
                let mut ra = self.ra;
                let mut dec = self.dec;
                let payload = match self.payload {
                    Some(payload) => payload,
                    None => fs::read("tests/data/alerts/lsst/25409136044802067.avro").unwrap(),
                };
                let header = payload[0..5].to_vec();
                let magic = header[0];
                if magic != 0_u8 {
                    panic!("Not a valid avro file");
                }
                let schema_id = u32::from_be_bytes([header[1], header[2], header[3], header[4]]);
                let mut schema_registry = self.schema_registry.expect("Missing schema registry");
                let schema = schema_registry
                    .get_schema("alert-packet", schema_id)
                    .await
                    .unwrap();
                let value = from_avro_datum(&schema, &mut &payload[5..], None).unwrap();
                let mut record = match value {
                    Value::Record(record) => record,
                    _ => panic!("Not a record"),
                };

                for i in 0..record.len() {
                    let (key, value) = &mut record[i];
                    match key.as_str() {
                        "alertId" => {
                            if let Some(id) = candid {
                                *value = Value::Long(id);
                            } else {
                                candid = Some(Self::value_to_i64(value));
                            }
                        }
=======
                        }
                        _ => {}
                    }
                }
                let mut writer = Writer::new(&schema, Vec::new());
                let mut new_record = Record::new(writer.schema()).unwrap();
                for (key, value) in record {
                    new_record.put(&key, value);
                }
                writer.append(new_record).unwrap();
                let new_payload = writer.into_inner().unwrap();
                (
                    candid.unwrap(),
                    object_id.unwrap(),
                    ra.unwrap(),
                    dec.unwrap(),
                    new_payload,
                )
            }
            Survey::Lsst => {
                // LSST-specific logic
                let mut candid = self.candid;
                let mut object_id = self.object_id;
                let mut ra = self.ra;
                let mut dec = self.dec;
                let payload = match self.payload {
                    Some(payload) => payload,
                    None => fs::read("tests/data/alerts/lsst/25409136044802067.avro").unwrap(),
                };
                let header = payload[0..5].to_vec();
                let magic = header[0];
                if magic != 0_u8 {
                    panic!("Not a valid avro file");
                }
                let schema_id = u32::from_be_bytes([header[1], header[2], header[3], header[4]]);
                let mut schema_registry = self.schema_registry.expect("Missing schema registry");
                let schema = schema_registry
                    .get_schema("alert-packet", schema_id)
                    .await
                    .unwrap();
                let value = from_avro_datum(&schema, &mut &payload[5..], None).unwrap();
                let mut record = match value {
                    Value::Record(record) => record,
                    _ => panic!("Not a record"),
                };

                for i in 0..record.len() {
                    let (key, value) = &mut record[i];
                    match key.as_str() {
                        "alertId" => {
                            if let Some(id) = candid {
                                *value = Value::Long(id);
                            } else {
                                candid = Some(Self::value_to_i64(value));
                            }
                        }
>>>>>>> a6f00d10
                        "diaSource" => {
                            if let Value::Record(candidate_record) = value {
                                Self::update_diasource_fields(
                                    candidate_record,
                                    &mut object_id,
                                    &mut ra,
                                    &mut dec,
                                );
                            }
                        }
                        _ => {}
                    }
                }

                let mut writer = Writer::new(&schema, Vec::new());
                let mut new_record = Record::new(&schema).unwrap();
                for (key, value) in record {
                    new_record.put(&key, value);
                }
                writer.append(new_record).unwrap();
                let new_payload = writer.into_inner().unwrap();

                // Find the start idx of the data
                let mut cursor = std::io::Cursor::new(&new_payload);
                let mut buf = [0; 4];
                cursor.read_exact(&mut buf).unwrap();
                if buf != [b'O', b'b', b'j', 1u8] {
                    panic!("Not a valid avro file");
                }
                let meta_schema = Schema::map(Schema::Bytes);
                from_avro_datum(&meta_schema, &mut cursor, None).unwrap();
                let mut buf = [0; 16];
                cursor.read_exact(&mut buf).unwrap();
                let mut buf: [u8; 4] = [0; 4];
                cursor.read_exact(&mut buf).unwrap();
                let start_idx = cursor.position();

                // conform with the schema registry-like format
                let new_payload = [&header, &new_payload[start_idx as usize..]].concat();

                (
                    candid.unwrap(),
                    object_id.unwrap(),
                    ra.unwrap(),
                    dec.unwrap(),
                    new_payload,
                )
            }
        }
    }

    // Helper conversion functions (same as before)
    fn value_to_string(value: &Value) -> String {
        match value {
            Value::String(s) => s.clone(),
            _ => panic!("Not a string"),
<<<<<<< HEAD
        }
    }
    fn value_to_i64(value: &Value) -> i64 {
        match value {
            Value::Long(l) => *l,
            Value::Union(_, box_value) => match box_value.as_ref() {
                Value::Long(l) => *l,
                _ => panic!("Not a long"),
            },
            _ => panic!("Not a long"),
        }
    }
=======
        }
    }
    fn value_to_i64(value: &Value) -> i64 {
        match value {
            Value::Long(l) => *l,
            Value::Union(_, box_value) => match box_value.as_ref() {
                Value::Long(l) => *l,
                _ => panic!("Not a long"),
            },
            _ => panic!("Not a long"),
        }
    }
>>>>>>> a6f00d10
    fn value_to_f64(value: &Value) -> f64 {
        match value {
            Value::Double(d) => *d,
            _ => panic!("Not a double"),
        }
    }
}<|MERGE_RESOLUTION|>--- conflicted
+++ resolved
@@ -132,15 +132,12 @@
     let pipeline = match survey {
         Survey::Ztf => ZTF_TEST_PIPELINE,
         Survey::Lsst => LSST_TEST_PIPELINE,
-<<<<<<< HEAD
         _ => {
             return Err(Box::from(format!(
                 "Unsupported survey for test filter: {}",
                 survey
             )));
         }
-=======
->>>>>>> a6f00d10
     };
 
     let filter_obj: mongodb::bson::Document = doc! {
@@ -212,11 +209,7 @@
         }
     }
 
-<<<<<<< HEAD
-    pub fn default(survey: Survey) -> Self {
-=======
     pub fn new_randomized(survey: Survey) -> Self {
->>>>>>> a6f00d10
         let (object_id, payload, schema, schema_registry) = match survey {
             Survey::Ztf => {
                 let payload = fs::read("tests/data/alerts/ztf/2695378462115010012.avro").unwrap();
@@ -229,7 +222,6 @@
                     None,
                 )
             }
-<<<<<<< HEAD
             Survey::Decam => {
                 let payload = fs::read("tests/data/alerts/decam/alert.avro").unwrap();
                 let reader = Reader::new(&payload[..]).unwrap();
@@ -250,17 +242,6 @@
                     Some(SchemaRegistry::new(LSST_SCHEMA_REGISTRY_URL)),
                 )
             }
-=======
-            Survey::Lsst => {
-                let payload = fs::read("tests/data/alerts/lsst/25409136044802067.avro").unwrap();
-                (
-                    Some(Self::randomize_object_id(&survey)),
-                    Some(payload),
-                    None,
-                    Some(SchemaRegistry::new(LSST_SCHEMA_REGISTRY_URL)),
-                )
-            }
->>>>>>> a6f00d10
         };
         let candid = Some(rand::rng().random_range(0..i64::MAX));
         let ra = Some(rand::rng().random_range(0.0..360.0));
@@ -301,21 +282,12 @@
     }
     pub fn ra(mut self, ra: f64) -> Self {
         self.ra = Some(ra);
-<<<<<<< HEAD
         self
     }
     pub fn dec(mut self, dec: f64) -> Self {
         self.dec = Some(dec);
         self
     }
-=======
-        self
-    }
-    pub fn dec(mut self, dec: f64) -> Self {
-        self.dec = Some(dec);
-        self
-    }
->>>>>>> a6f00d10
     pub fn rand_object_id(mut self) -> Self {
         self.object_id = Some(Self::randomize_object_id(&self.survey));
         self
@@ -336,11 +308,7 @@
     fn randomize_object_id(survey: &Survey) -> String {
         let mut rng = rand::rng();
         match survey {
-<<<<<<< HEAD
             Survey::Ztf | Survey::Decam => {
-=======
-            Survey::Ztf => {
->>>>>>> a6f00d10
                 let mut object_id = survey.to_string();
                 for _ in 0..2 {
                     object_id.push(rng.random_range('0'..='9'));
@@ -430,12 +398,8 @@
 
     pub async fn get(self) -> (i64, String, f64, f64, Vec<u8>) {
         match self.survey {
-<<<<<<< HEAD
             Survey::Ztf | Survey::Decam => {
                 // Use the same logic for ZTF/Decam, just different objectId prefix
-=======
-            Survey::Ztf => {
->>>>>>> a6f00d10
                 let mut candid = self.candid;
                 let mut object_id = self.object_id;
                 let mut ra = self.ra;
@@ -443,7 +407,6 @@
                 let (payload, schema) = match (self.payload, self.schema) {
                     (Some(payload), Some(schema)) => (payload, schema),
                     _ => {
-<<<<<<< HEAD
                         let payload = match self.survey {
                             Survey::Ztf => {
                                 fs::read("tests/data/alerts/ztf/2695378462115010012.avro").unwrap()
@@ -453,10 +416,6 @@
                             }
                             _ => panic!("Unsupported survey for test payload"),
                         };
-=======
-                        let payload =
-                            fs::read("tests/data/alerts/ztf/2695378462115010012.avro").unwrap();
->>>>>>> a6f00d10
                         let reader = Reader::new(&payload[..]).unwrap();
                         let schema = reader.writer_schema().clone();
                         (payload, schema)
@@ -495,7 +454,6 @@
                                     &mut candid,
                                 );
                             }
-<<<<<<< HEAD
                         }
                         _ => {}
                     }
@@ -552,64 +510,6 @@
                                 candid = Some(Self::value_to_i64(value));
                             }
                         }
-=======
-                        }
-                        _ => {}
-                    }
-                }
-                let mut writer = Writer::new(&schema, Vec::new());
-                let mut new_record = Record::new(writer.schema()).unwrap();
-                for (key, value) in record {
-                    new_record.put(&key, value);
-                }
-                writer.append(new_record).unwrap();
-                let new_payload = writer.into_inner().unwrap();
-                (
-                    candid.unwrap(),
-                    object_id.unwrap(),
-                    ra.unwrap(),
-                    dec.unwrap(),
-                    new_payload,
-                )
-            }
-            Survey::Lsst => {
-                // LSST-specific logic
-                let mut candid = self.candid;
-                let mut object_id = self.object_id;
-                let mut ra = self.ra;
-                let mut dec = self.dec;
-                let payload = match self.payload {
-                    Some(payload) => payload,
-                    None => fs::read("tests/data/alerts/lsst/25409136044802067.avro").unwrap(),
-                };
-                let header = payload[0..5].to_vec();
-                let magic = header[0];
-                if magic != 0_u8 {
-                    panic!("Not a valid avro file");
-                }
-                let schema_id = u32::from_be_bytes([header[1], header[2], header[3], header[4]]);
-                let mut schema_registry = self.schema_registry.expect("Missing schema registry");
-                let schema = schema_registry
-                    .get_schema("alert-packet", schema_id)
-                    .await
-                    .unwrap();
-                let value = from_avro_datum(&schema, &mut &payload[5..], None).unwrap();
-                let mut record = match value {
-                    Value::Record(record) => record,
-                    _ => panic!("Not a record"),
-                };
-
-                for i in 0..record.len() {
-                    let (key, value) = &mut record[i];
-                    match key.as_str() {
-                        "alertId" => {
-                            if let Some(id) = candid {
-                                *value = Value::Long(id);
-                            } else {
-                                candid = Some(Self::value_to_i64(value));
-                            }
-                        }
->>>>>>> a6f00d10
                         "diaSource" => {
                             if let Value::Record(candidate_record) = value {
                                 Self::update_diasource_fields(
@@ -666,7 +566,6 @@
         match value {
             Value::String(s) => s.clone(),
             _ => panic!("Not a string"),
-<<<<<<< HEAD
         }
     }
     fn value_to_i64(value: &Value) -> i64 {
@@ -679,20 +578,6 @@
             _ => panic!("Not a long"),
         }
     }
-=======
-        }
-    }
-    fn value_to_i64(value: &Value) -> i64 {
-        match value {
-            Value::Long(l) => *l,
-            Value::Union(_, box_value) => match box_value.as_ref() {
-                Value::Long(l) => *l,
-                _ => panic!("Not a long"),
-            },
-            _ => panic!("Not a long"),
-        }
-    }
->>>>>>> a6f00d10
     fn value_to_f64(value: &Value) -> f64 {
         match value {
             Value::Double(d) => *d,
