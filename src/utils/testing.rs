use crate::{
    alert::{
        AlertWorker, DecamAlertWorker, LsstAlertWorker, SchemaRegistry, ZtfAlertWorker,
        LSST_SCHEMA_REGISTRY_URL,
    },
    conf,
    utils::{db::initialize_survey_indexes, enums::Survey},
};
use apache_avro::{
    from_avro_datum,
    types::{Record, Value},
    Reader, Schema, Writer,
};
use mongodb::bson::doc;
use rand::Rng;
use redis::AsyncCommands;
use std::fs;
use std::io::Read;
// Utility for unit tests

pub const TEST_CONFIG_FILE: &str = "tests/config.test.yaml";

async fn test_db() -> mongodb::Database {
    let config_file = conf::load_config(TEST_CONFIG_FILE).unwrap();
    let db = conf::build_db(&config_file).await.unwrap();
    db
}

pub async fn ztf_alert_worker() -> ZtfAlertWorker {
    // initialize the ZTF indexes
    initialize_survey_indexes(&Survey::Ztf, &test_db().await)
        .await
        .unwrap();
    ZtfAlertWorker::new(TEST_CONFIG_FILE).await.unwrap()
}

pub async fn lsst_alert_worker() -> LsstAlertWorker {
    // initialize the ZTF indexes
    initialize_survey_indexes(&Survey::Lsst, &test_db().await)
        .await
        .unwrap();
    LsstAlertWorker::new(TEST_CONFIG_FILE).await.unwrap()
}

pub async fn decam_alert_worker() -> DecamAlertWorker {
    // initialize the ZTF indexes
    initialize_survey_indexes(&Survey::Decam, &test_db().await)
        .await
        .unwrap();
    DecamAlertWorker::new(TEST_CONFIG_FILE).await.unwrap()
}

// drops alert collections from the database
pub async fn drop_alert_collections(
    alert_collection_name: &str,
    alert_cutout_collection_name: &str,
    alert_aux_collection_name: &str,
) -> Result<(), Box<dyn std::error::Error>> {
    let config_file = conf::load_config(TEST_CONFIG_FILE)?;
    let db = conf::build_db(&config_file).await?;
    db.collection::<mongodb::bson::Document>(alert_collection_name)
        .drop()
        .await?;
    db.collection::<mongodb::bson::Document>(alert_cutout_collection_name)
        .drop()
        .await?;
    db.collection::<mongodb::bson::Document>(alert_aux_collection_name)
        .drop()
        .await?;
    Ok(())
}

pub async fn drop_alert_from_collections(
    candid: i64,
    stream_name: &str,
) -> Result<(), Box<dyn std::error::Error>> {
    let config_file = conf::load_config(TEST_CONFIG_FILE)?;
    let db = conf::build_db(&config_file).await?;
    let alert_collection_name = format!("{}_alerts", stream_name);
    let alert_cutout_collection_name = format!("{}_alerts_cutouts", stream_name);
    let alert_aux_collection_name = format!("{}_alerts_aux", stream_name);

    let filter = doc! {"_id": candid};
    let alert = db
        .collection::<mongodb::bson::Document>(&alert_collection_name)
        .find_one(filter.clone())
        .await?;

    if let Some(alert) = alert {
        // delete the alert from the alerts collection
        db.collection::<mongodb::bson::Document>(&alert_collection_name)
            .delete_one(filter.clone())
            .await?;

        // delete the alert from the cutouts collection
        db.collection::<mongodb::bson::Document>(&alert_cutout_collection_name)
            .delete_one(filter.clone())
            .await?;

        // delete the object from the aux collection
        let object_id = alert.get_str("objectId")?;
        db.collection::<mongodb::bson::Document>(&alert_aux_collection_name)
            .delete_one(doc! {"_id": object_id})
            .await?;
    }

    Ok(())
}

const ZTF_TEST_PIPELINE: &str = "[{\"$match\": {\"candidate.drb\": {\"$gt\": 0.5}, \"candidate.ndethist\": {\"$gt\": 1.0}, \"candidate.magpsf\": {\"$lte\": 18.5}}}, {\"$project\": {\"annotations.mag_now\": {\"$round\": [\"$candidate.magpsf\", 2]}}}]";
const ZTF_TEST_PIPELINE_PRV_CANDIDATES: &str = "[{\"$match\": {\"prv_candidates.0\": {\"$exists\": true}, \"candidate.drb\": {\"$gt\": 0.5}, \"candidate.ndethist\": {\"$gt\": 1.0}, \"candidate.magpsf\": {\"$lte\": 18.5}}}, {\"$project\": {\"objectId\": 1, \"annotations.mag_now\": {\"$round\": [\"$candidate.magpsf\", 2]}}}]";
const LSST_TEST_PIPELINE: &str = "[{\"$match\": {\"candidate.reliability\": {\"$gt\": 0.5}, \"candidate.snr\": {\"$gt\": 5.0}, \"candidate.magpsf\": {\"$lte\": 25.0}}}, {\"$project\": {\"annotations.mag_now\": {\"$round\": [\"$candidate.magpsf\", 2]}}}]";

pub async fn remove_test_filter(
    filter_id: &str,
    survey: &Survey,
) -> Result<(), Box<dyn std::error::Error>> {
    let config_file = conf::load_config(TEST_CONFIG_FILE)?;
    let db = conf::build_db(&config_file).await?;
    let _ = db
        .collection::<mongodb::bson::Document>("filters")
        .delete_many(doc! {"id": filter_id, "catalog": &format!("{}_alerts", survey)})
        .await;

    Ok(())
}

// we want to replace the 3 insert_test_..._filter functions with a single function that
// takes the survey as argument
<<<<<<< HEAD
pub async fn insert_test_filter(survey: &Survey) -> Result<String, Box<dyn std::error::Error>> {
    let filter_id = uuid::Uuid::new_v4().to_string();
=======
pub async fn insert_test_filter(
    survey: &Survey,
    use_prv_candidates: bool,
) -> Result<i32, Box<dyn std::error::Error>> {
    let filter_id = rand::random::<i32>();
>>>>>>> 25994c01
    let catalog = format!("{}_alerts", survey);
    let pipeline = match (survey, use_prv_candidates) {
        (Survey::Ztf, true) => ZTF_TEST_PIPELINE_PRV_CANDIDATES,
        (Survey::Ztf, false) => ZTF_TEST_PIPELINE,
        (Survey::Lsst, _) => LSST_TEST_PIPELINE,
        _ => {
            return Err(Box::from(format!(
                "Unsupported survey for test filter: {}",
                survey
            )));
        }
    };

    let filter_obj: mongodb::bson::Document = doc! {
        "_id": mongodb::bson::oid::ObjectId::new(),
        "group_id": 41,
        "id": &filter_id,
        "catalog": catalog,
        "permissions": [1],
        "active": true,
        "active_fid": "v2e0fs",
        "fv": [
            {
                "fid": "v2e0fs",
                "pipeline": pipeline,
                "created_at": {"$date": "2020-10-21T08:39:43.693Z"}
            }
        ],
        "update_annotations": true,
        "created_at": {"$date": "2021-02-20T08:18:28.324Z"},
        "last_modified": {"$date": "2023-05-04T23:39:07.090Z"}
    };

    let config_file = conf::load_config(TEST_CONFIG_FILE)?;
    let db = conf::build_db(&config_file).await?;
    let _ = db
        .collection::<mongodb::bson::Document>("filters")
        .insert_one(filter_obj)
        .await;

    Ok(filter_id)
}

pub async fn empty_processed_alerts_queue(
    input_queue_name: &str,
    output_queue_name: &str,
) -> Result<(), Box<dyn std::error::Error>> {
    let config = conf::load_config("tests/config.test.yaml")?;
    let mut con = conf::build_redis(&config).await?;
    con.del::<&str, usize>(input_queue_name).await.unwrap();
    con.del::<&str, usize>("{}_temp").await.unwrap();
    con.del::<&str, usize>(output_queue_name).await.unwrap();

    Ok(())
}

#[derive(Clone, Debug)]
pub struct AlertRandomizer {
    survey: Survey,
    payload: Option<Vec<u8>>,
    schema: Option<Schema>,
    schema_registry: Option<SchemaRegistry>,
    candid: Option<i64>,
    object_id: Option<String>, // Use String for all, convert as needed
    ra: Option<f64>,
    dec: Option<f64>,
}

impl AlertRandomizer {
    pub fn new(survey: Survey) -> Self {
        Self {
            survey,
            payload: None,
            schema: None,
            schema_registry: None,
            candid: None,
            object_id: None,
            ra: None,
            dec: None,
        }
    }

    pub fn new_randomized(survey: Survey) -> Self {
        let (object_id, payload, schema, schema_registry) = match survey {
            Survey::Ztf | Survey::Decam => {
                let payload = match survey {
                    Survey::Ztf => {
                        fs::read("tests/data/alerts/ztf/2695378462115010012.avro").unwrap()
                    }
                    Survey::Decam => fs::read("tests/data/alerts/decam/alert.avro").unwrap(),
                    _ => unreachable!(),
                };
                let reader = Reader::new(&payload[..]).unwrap();
                let schema = reader.writer_schema().clone();
                (
                    Some(Self::randomize_object_id(&survey)),
                    Some(payload),
                    Some(schema),
                    None,
                )
            }
            Survey::Lsst => {
                let payload = fs::read("tests/data/alerts/lsst/25409136044802067.avro").unwrap();
                (
                    Some(Self::randomize_object_id(&survey)),
                    Some(payload),
                    None,
                    Some(SchemaRegistry::new(LSST_SCHEMA_REGISTRY_URL)),
                )
            }
        };
        let candid = Some(rand::rng().random_range(0..i64::MAX));
        let ra = Some(rand::rng().random_range(0.0..360.0));
        let dec = Some(rand::rng().random_range(-90.0..90.0));
        Self {
            survey,
            payload,
            schema,
            schema_registry,
            candid,
            object_id,
            ra,
            dec,
        }
    }

    pub fn path(mut self, path: &str) -> Self {
        let payload = fs::read(path).unwrap();
        match self.survey {
            Survey::Lsst => self.payload = Some(payload),
            _ => {
                let reader = Reader::new(&payload[..]).unwrap();
                let schema = reader.writer_schema().clone();
                self.payload = Some(payload);
                self.schema = Some(schema);
            }
        }
        self
    }

    pub fn objectid(mut self, object_id: impl Into<String>) -> Self {
        self.object_id = Some(object_id.into());
        self
    }
    pub fn candid(mut self, candid: i64) -> Self {
        self.candid = Some(candid);
        self
    }
    pub fn ra(mut self, ra: f64) -> Self {
        self.ra = Some(ra);
        self
    }
    pub fn dec(mut self, dec: f64) -> Self {
        self.dec = Some(dec);
        self
    }
    pub fn rand_object_id(mut self) -> Self {
        self.object_id = Some(Self::randomize_object_id(&self.survey));
        self
    }
    pub fn rand_candid(mut self) -> Self {
        self.candid = Some(rand::rng().random_range(0..i64::MAX));
        self
    }
    pub fn rand_ra(mut self) -> Self {
        self.ra = Some(rand::rng().random_range(0.0..360.0));
        self
    }
    pub fn rand_dec(mut self) -> Self {
        self.dec = Some(rand::rng().random_range(-90.0..90.0));
        self
    }

    fn randomize_object_id(survey: &Survey) -> String {
        let mut rng = rand::rng();
        match survey {
            Survey::Ztf | Survey::Decam => {
                let mut object_id = survey.to_string();
                for _ in 0..2 {
                    object_id.push(rng.random_range('0'..='9'));
                }
                for _ in 0..7 {
                    object_id.push(rng.random_range('a'..='z'));
                }
                object_id
            }
            Survey::Lsst => format!("{}", rand::rng().random_range(0..i64::MAX)),
        }
    }

    fn update_candidate_fields(
        candidate_record: &mut Vec<(String, Value)>,
        ra: &mut Option<f64>,
        dec: &mut Option<f64>,
        candid: &mut Option<i64>,
    ) {
        for (key, value) in candidate_record.iter_mut() {
            match key.as_str() {
                "ra" => {
                    if let Some(r) = ra {
                        *value = Value::Double(*r);
                    } else {
                        *ra = Some(Self::value_to_f64(value));
                    }
                }
                "dec" => {
                    if let Some(d) = dec {
                        *value = Value::Double(*d);
                    } else {
                        *dec = Some(Self::value_to_f64(value));
                    }
                }
                "candid" => {
                    if let Some(c) = candid {
                        *value = Value::Long(*c);
                    } else {
                        *candid = Some(Self::value_to_i64(value));
                    }
                }
                _ => {}
            }
        }
    }

    // For LSST, similar logic for diaSource
    fn update_diasource_fields(
        candidate_record: &mut Vec<(String, Value)>,
        object_id: &mut Option<String>,
        ra: &mut Option<f64>,
        dec: &mut Option<f64>,
    ) {
        for (key, value) in candidate_record.iter_mut() {
            match key.as_str() {
                "diaSourceId" | "diaObjectId" => {
                    if let Some(ref id) = object_id {
                        let id_i64 = id.parse::<i64>().unwrap();
                        if key == "diaSourceId" {
                            *value = Value::Long(id_i64);
                        } else {
                            *value = Value::Union(1_u32, Box::new(Value::Long(id_i64)));
                        }
                    } else {
                        *object_id = Some(Self::value_to_i64(value).to_string());
                    }
                }
                "ra" => {
                    if let Some(r) = ra {
                        *value = Value::Double(*r);
                    } else {
                        *ra = Some(Self::value_to_f64(value));
                    }
                }
                "dec" => {
                    if let Some(d) = dec {
                        *value = Value::Double(*d);
                    } else {
                        *dec = Some(Self::value_to_f64(value));
                    }
                }
                _ => {}
            }
        }
    }

    pub async fn get(self) -> (i64, String, f64, f64, Vec<u8>) {
        match self.survey {
            Survey::Ztf | Survey::Decam => {
                // Use the same logic for ZTF/Decam, just different objectId prefix
                let mut candid = self.candid;
                let mut object_id = self.object_id;
                let mut ra = self.ra;
                let mut dec = self.dec;
                let (payload, schema) = match (self.payload, self.schema) {
                    (Some(payload), Some(schema)) => (payload, schema),
                    _ => {
                        let payload = match self.survey {
                            Survey::Ztf => {
                                fs::read("tests/data/alerts/ztf/2695378462115010012.avro").unwrap()
                            }
                            Survey::Decam => {
                                fs::read("tests/data/alerts/decam/alert.avro").unwrap()
                            }
                            _ => panic!("Unsupported survey for test payload"),
                        };
                        let reader = Reader::new(&payload[..]).unwrap();
                        let schema = reader.writer_schema().clone();
                        (payload, schema)
                    }
                };
                let reader = Reader::new(&payload[..]).unwrap();
                let value = reader.into_iter().next().unwrap().unwrap();
                let mut record = match value {
                    Value::Record(record) => record,
                    _ => panic!("Not a record"),
                };

                for i in 0..record.len() {
                    let (key, value) = &mut record[i];
                    match key.as_str() {
                        "objectId" => {
                            if let Some(ref id) = object_id {
                                *value = Value::String(id.clone());
                            } else {
                                object_id = Some(Self::value_to_string(value));
                            }
                        }
                        "candid" => {
                            if let Some(id) = candid {
                                *value = Value::Long(id);
                            } else {
                                candid = Some(Self::value_to_i64(value));
                            }
                        }
                        "candidate" => {
                            if let Value::Record(candidate_record) = value {
                                Self::update_candidate_fields(
                                    candidate_record,
                                    &mut ra,
                                    &mut dec,
                                    &mut candid,
                                );
                            }
                        }
                        _ => {}
                    }
                }
                let mut writer = Writer::new(&schema, Vec::new());
                let mut new_record = Record::new(writer.schema()).unwrap();
                for (key, value) in record {
                    new_record.put(&key, value);
                }
                writer.append(new_record).unwrap();
                let new_payload = writer.into_inner().unwrap();
                (
                    candid.unwrap(),
                    object_id.unwrap(),
                    ra.unwrap(),
                    dec.unwrap(),
                    new_payload,
                )
            }
            Survey::Lsst => {
                // LSST-specific logic
                let mut candid = self.candid;
                let mut object_id = self.object_id;
                let mut ra = self.ra;
                let mut dec = self.dec;
                let payload = match self.payload {
                    Some(payload) => payload,
                    None => fs::read("tests/data/alerts/lsst/25409136044802067.avro").unwrap(),
                };
                let header = payload[0..5].to_vec();
                let magic = header[0];
                if magic != 0_u8 {
                    panic!("Not a valid avro file");
                }
                let schema_id = u32::from_be_bytes([header[1], header[2], header[3], header[4]]);
                let mut schema_registry = self.schema_registry.expect("Missing schema registry");
                let schema = schema_registry
                    .get_schema("alert-packet", schema_id)
                    .await
                    .unwrap();
                let value = from_avro_datum(&schema, &mut &payload[5..], None).unwrap();
                let mut record = match value {
                    Value::Record(record) => record,
                    _ => panic!("Not a record"),
                };

                for i in 0..record.len() {
                    let (key, value) = &mut record[i];
                    match key.as_str() {
                        "alertId" => {
                            if let Some(id) = candid {
                                *value = Value::Long(id);
                            } else {
                                candid = Some(Self::value_to_i64(value));
                            }
                        }
                        "diaSource" => {
                            if let Value::Record(candidate_record) = value {
                                Self::update_diasource_fields(
                                    candidate_record,
                                    &mut object_id,
                                    &mut ra,
                                    &mut dec,
                                );
                            }
                        }
                        _ => {}
                    }
                }

                let mut writer = Writer::new(&schema, Vec::new());
                let mut new_record = Record::new(&schema).unwrap();
                for (key, value) in record {
                    new_record.put(&key, value);
                }
                writer.append(new_record).unwrap();
                let new_payload = writer.into_inner().unwrap();

                // Find the start idx of the data
                let mut cursor = std::io::Cursor::new(&new_payload);
                let mut buf = [0; 4];
                cursor.read_exact(&mut buf).unwrap();
                if buf != [b'O', b'b', b'j', 1u8] {
                    panic!("Not a valid avro file");
                }
                let meta_schema = Schema::map(Schema::Bytes);
                from_avro_datum(&meta_schema, &mut cursor, None).unwrap();
                let mut buf = [0; 16];
                cursor.read_exact(&mut buf).unwrap();
                let mut buf: [u8; 4] = [0; 4];
                cursor.read_exact(&mut buf).unwrap();
                let start_idx = cursor.position();

                // conform with the schema registry-like format
                let new_payload = [&header, &new_payload[start_idx as usize..]].concat();

                (
                    candid.unwrap(),
                    object_id.unwrap(),
                    ra.unwrap(),
                    dec.unwrap(),
                    new_payload,
                )
            }
        }
    }

    // Helper conversion functions (same as before)
    fn value_to_string(value: &Value) -> String {
        match value {
            Value::String(s) => s.clone(),
            _ => panic!("Not a string"),
        }
    }
    fn value_to_i64(value: &Value) -> i64 {
        match value {
            Value::Long(l) => *l,
            Value::Union(_, box_value) => match box_value.as_ref() {
                Value::Long(l) => *l,
                _ => panic!("Not a long"),
            },
            _ => panic!("Not a long"),
        }
    }
    fn value_to_f64(value: &Value) -> f64 {
        match value {
            Value::Double(d) => *d,
            _ => panic!("Not a double"),
        }
    }
}<|MERGE_RESOLUTION|>--- conflicted
+++ resolved
@@ -127,16 +127,11 @@
 
 // we want to replace the 3 insert_test_..._filter functions with a single function that
 // takes the survey as argument
-<<<<<<< HEAD
-pub async fn insert_test_filter(survey: &Survey) -> Result<String, Box<dyn std::error::Error>> {
-    let filter_id = uuid::Uuid::new_v4().to_string();
-=======
 pub async fn insert_test_filter(
     survey: &Survey,
     use_prv_candidates: bool,
-) -> Result<i32, Box<dyn std::error::Error>> {
-    let filter_id = rand::random::<i32>();
->>>>>>> 25994c01
+) -> Result<String, Box<dyn std::error::Error>> {
+    let filter_id = uuid::Uuid::new_v4().to_string();
     let catalog = format!("{}_alerts", survey);
     let pipeline = match (survey, use_prv_candidates) {
         (Survey::Ztf, true) => ZTF_TEST_PIPELINE_PRV_CANDIDATES,
