--- conflicted
+++ resolved
@@ -213,12 +213,8 @@
                             return;
                         }
                     };
-<<<<<<< HEAD
-                    run(receiver, &config_path).unwrap_or_else(as_error!("filter worker failed"));
-=======
                     run(receiver, &config_path, id)
                         .unwrap_or_else(as_error!("filter worker failed"));
->>>>>>> 6e8c24f1
                 })
             }),
             WorkerType::Enrichment => thread::spawn(move || {
