use crate::{
    alert::{
        base::{Alert, AlertError, AlertWorker, AlertWorkerError, ProcessAlertStatus, SchemaCache},
        decam, lsst, AlertCutout,
    },
    conf,
    utils::{
        db::{mongify, update_timeseries_op},
<<<<<<< HEAD
        lightcurves::{diffmaglim2fluxerr, flux2mag, mag2flux, SNT},
=======
        enums::Survey,
        lightcurves::{diffmaglim2fluxerr, flux2mag, fluxerr2diffmaglim, mag2flux, SNT},
>>>>>>> 1709a628
        o11y::logging::as_error,
        spatial::{xmatch, Coordinates},
    },
};
use constcat::concat;
use flare::Time;
use mongodb::bson::{doc, Document};
use serde::{Deserialize, Deserializer, Serialize};
use serde_with::{serde_as, skip_serializing_none};
use std::collections::HashMap;
use tracing::{instrument, warn};

pub const STREAM_NAME: &str = "ZTF";
pub const ZTF_DEC_RANGE: (f64, f64) = (-30.0, 90.0);
// Position uncertainty in arcsec (median FHWM from https://www.ztf.caltech.edu/ztf-camera.html)
pub const ZTF_POSITION_UNCERTAINTY: f64 = 2.;
pub const ALERT_COLLECTION: &str = concat!(STREAM_NAME, "_alerts");
pub const ALERT_AUX_COLLECTION: &str = concat!(STREAM_NAME, "_alerts_aux");
pub const ALERT_CUTOUT_COLLECTION: &str = concat!(STREAM_NAME, "_alerts_cutouts");

pub const ZTF_LSST_XMATCH_RADIUS: f64 =
    (ZTF_POSITION_UNCERTAINTY.max(lsst::LSST_POSITION_UNCERTAINTY) / 3600.0_f64).to_radians();
pub const ZTF_DECAM_XMATCH_RADIUS: f64 =
    (ZTF_POSITION_UNCERTAINTY.max(decam::DECAM_POSITION_UNCERTAINTY) / 3600.0_f64).to_radians();

const ZTF_ZP: f32 = 23.9;

fn fid2band(fid: i32) -> Result<String, AlertError> {
    match fid {
        1 => Ok("g".to_string()),
        2 => Ok("r".to_string()),
        3 => Ok("i".to_string()),
        _ => Err(AlertError::UnknownFid(fid)),
    }
}

#[derive(Debug, PartialEq, Eq, Clone, Deserialize, Serialize)]
pub struct Cutout {
    #[serde(rename = "fileName")]
    pub file_name: String,
    #[serde(rename = "stampData")]
    #[serde(with = "apache_avro::serde_avro_bytes")]
    pub stamp_data: Vec<u8>,
}

#[serde_as]
#[skip_serializing_none]
#[derive(Debug, PartialEq, Clone, Deserialize, Serialize, schemars::JsonSchema, Default)]
#[serde(default)]
pub struct PrvCandidate {
    pub jd: f64,
    pub fid: i32,
    pub pid: i64,
    pub diffmaglim: Option<f32>,
    pub programpi: Option<String>,
    pub programid: i32,
    pub candid: Option<i64>,
    #[serde(deserialize_with = "deserialize_isdiffpos_option")]
    pub isdiffpos: Option<bool>,
    pub nid: Option<i32>,
    pub rcid: Option<i32>,
    pub field: Option<i32>,
    pub ra: Option<f64>,
    pub dec: Option<f64>,
    pub magpsf: Option<f32>,
    pub sigmapsf: Option<f32>,
    pub chipsf: Option<f32>,
    pub magap: Option<f32>,
    pub sigmagap: Option<f32>,
    pub distnr: Option<f32>,
    pub magnr: Option<f32>,
    pub sigmagnr: Option<f32>,
    pub chinr: Option<f32>,
    pub sharpnr: Option<f32>,
    pub sky: Option<f32>,
    pub fwhm: Option<f32>,
    pub mindtoedge: Option<f32>,
    pub seeratio: Option<f32>,
    pub aimage: Option<f32>,
    pub bimage: Option<f32>,
    pub elong: Option<f32>,
    pub nneg: Option<i32>,
    pub nbad: Option<i32>,
    pub rb: Option<f32>,
    pub ssdistnr: Option<f32>,
    pub ssmagnr: Option<f32>,
    #[serde(deserialize_with = "deserialize_ssnamenr")]
    pub ssnamenr: Option<String>,
    pub ranr: Option<f64>,
    pub decnr: Option<f64>,
    pub scorr: Option<f64>,
    pub magzpsci: Option<f32>,
}

#[serde_as]
#[skip_serializing_none]
<<<<<<< HEAD
#[derive(Debug, PartialEq, Clone, Deserialize, Serialize, schemars::JsonSchema)]
=======
#[derive(Debug, PartialEq, Clone, Deserialize, Serialize)]
>>>>>>> 1709a628
pub struct ZtfPrvCandidate {
    #[serde(flatten)]
    pub prv_candidate: PrvCandidate,
    #[serde(rename = "psfFlux")]
    pub psf_flux: Option<f32>,
    #[serde(rename = "psfFluxErr")]
    pub psf_flux_err: Option<f32>,
    pub snr: Option<f32>,
    pub band: String,
}

impl TryFrom<PrvCandidate> for ZtfPrvCandidate {
    type Error = AlertError;
    fn try_from(prv_candidate: PrvCandidate) -> Result<Self, Self::Error> {
        let magpsf = prv_candidate.magpsf;
        let sigmapsf = prv_candidate.sigmapsf;
        let isdiffpos = prv_candidate.isdiffpos;
        let diffmaglim = prv_candidate.diffmaglim;
        let band = fid2band(prv_candidate.fid)?;

        let (psf_flux, psf_flux_err, snr) = match (magpsf, sigmapsf, isdiffpos, diffmaglim) {
            (Some(mag), Some(sigmag), Some(isdiff), _) => {
                let (flux, flux_err) = mag2flux(mag, sigmag, ZTF_ZP);
                let snr = flux / flux_err;
                (
                    Some(if isdiff {
                        flux * 1e9_f32
                    } else {
                        -flux * 1e9_f32
                    }), // convert to nJy
                    Some(flux_err * 1e9_f32), // convert to nJy
                    Some(snr),
                )
            }
            (None, None, None, Some(diffmaglim)) => {
                let flux_err = diffmaglim2fluxerr(diffmaglim, ZTF_ZP) * 1e9_f32; // convert to nJy
                (None, Some(flux_err), None)
            }
            _ => (None, None, None),
        };

        Ok(ZtfPrvCandidate {
            prv_candidate,
            psf_flux,
            psf_flux_err,
            snr,
            band,
        })
    }
}

<<<<<<< HEAD
pub fn deserialize_prv_candidates<'de, D>(
=======
fn deserialize_prv_candidates<'de, D>(
>>>>>>> 1709a628
    deserializer: D,
) -> Result<Option<Vec<ZtfPrvCandidate>>, D::Error>
where
    D: Deserializer<'de>,
{
    let prv_candidates = <Option<Vec<PrvCandidate>> as Deserialize>::deserialize(deserializer)?;
    match prv_candidates {
        Some(prv_candidates) => {
            let ztf_prv_candidates = prv_candidates
                .into_iter()
                .filter_map(|pc| {
                    ZtfPrvCandidate::try_from(pc)
                        .map_err(|e| {
                            warn!("Failed to convert PrvCandidate to ZtfPrvCandidate: {}", e);
                        })
                        .ok()
                })
                .collect();
            Ok(Some(ztf_prv_candidates))
        }
        None => Ok(None),
    }
}

<<<<<<< HEAD
pub fn deserialize_prv_candidate<'de, D>(deserializer: D) -> Result<ZtfPrvCandidate, D::Error>
where
    D: Deserializer<'de>,
{
    let prv_candidate: PrvCandidate = PrvCandidate::deserialize(deserializer)?;
    ZtfPrvCandidate::try_from(prv_candidate).map_err(serde::de::Error::custom)
}

=======
>>>>>>> 1709a628
/// avro alert schema
#[serde_as]
#[skip_serializing_none]
#[derive(Debug, PartialEq, Clone, Deserialize, Serialize, schemars::JsonSchema, Default)]
#[serde(default)]
pub struct FpHist {
    pub field: Option<i32>,
    pub rcid: Option<i32>,
    pub fid: i32,
    pub pid: i64,
    pub rfid: i64,
    pub magzpsci: Option<f32>,
    pub magzpsciunc: Option<f32>,
    pub magzpscirms: Option<f32>,
    pub exptime: Option<f32>,
    pub diffmaglim: Option<f32>,
    pub programid: i32,
    pub jd: f64,
    #[serde(deserialize_with = "deserialize_missing_flux")]
    pub forcediffimflux: Option<f32>,
    #[serde(deserialize_with = "deserialize_missing_flux")]
    pub forcediffimfluxunc: Option<f32>,
    pub procstatus: Option<String>,
    pub distnr: Option<f32>,
    pub magnr: Option<f32>,
    pub sigmagnr: Option<f32>,
    pub chinr: Option<f32>,
    pub sharpnr: Option<f32>,
}

// we want a custom deserializer for forcediffimflux, to avoid NaN values and -9999.0
fn deserialize_missing_flux<'de, D>(deserializer: D) -> Result<Option<f32>, D::Error>
where
    D: Deserializer<'de>,
{
    let value: Option<f32> = Option::deserialize(deserializer)?;
    Ok(value.filter(|&x| x != -99999.0 && !x.is_nan()))
}

#[serde_as]
#[skip_serializing_none]
<<<<<<< HEAD
#[derive(Debug, PartialEq, Clone, Deserialize, Serialize, schemars::JsonSchema)]
=======
#[derive(Debug, PartialEq, Clone, Deserialize, Serialize)]
>>>>>>> 1709a628
pub struct ZtfForcedPhot {
    #[serde(flatten)]
    pub fp_hist: FpHist,
    pub magpsf: Option<f32>,
    pub sigmapsf: Option<f32>,
    pub isdiffpos: Option<bool>,
    pub snr: Option<f32>,
    pub band: String,
}

impl TryFrom<FpHist> for ZtfForcedPhot {
    type Error = AlertError;
    fn try_from(fp_hist: FpHist) -> Result<Self, Self::Error> {
        let psf_flux_err = fp_hist
            .forcediffimfluxunc
            .ok_or(AlertError::MissingFluxPSF)?;

        let band = fid2band(fp_hist.fid)?;
        let magzpsci = fp_hist.magzpsci.ok_or(AlertError::MissingMagZPSci)?;

        let (magpsf, sigmapsf, isdiffpos, snr) = match fp_hist.forcediffimflux {
            Some(psf_flux) => {
                let psf_flux_abs = psf_flux.abs();
                if (psf_flux_abs / psf_flux_err) > SNT {
                    let (magpsf, sigmapsf) = flux2mag(psf_flux_abs, psf_flux_err, magzpsci);
                    (
                        Some(magpsf),
                        Some(sigmapsf),
                        Some(psf_flux > 0.0),
                        Some(psf_flux_abs / psf_flux_err),
                    )
                } else {
                    (None, None, None, None)
                }
            }
            _ => (None, None, None, None),
        };

<<<<<<< HEAD
=======
        let diffmaglim = fluxerr2diffmaglim(psf_flux_err, magzpsci);

>>>>>>> 1709a628
        Ok(ZtfForcedPhot {
            fp_hist,
            magpsf,
            sigmapsf,
            isdiffpos,
            snr,
            band,
        })
    }
}

/// avro alert schema
#[serde_as]
#[skip_serializing_none]
#[derive(Debug, PartialEq, Clone, Deserialize, Serialize, schemars::JsonSchema)]
pub struct Candidate {
    pub jd: f64,
    pub fid: i32,
    pub pid: i64,
    pub diffmaglim: Option<f32>,
    pub programpi: Option<String>,
    pub programid: i32,
    pub candid: i64,
    #[serde(deserialize_with = "deserialize_isdiffpos")]
    pub isdiffpos: bool,
    pub nid: Option<i32>,
    pub rcid: Option<i32>,
    pub field: Option<i32>,
    pub ra: f64,
    pub dec: f64,
    pub magpsf: f32,
    pub sigmapsf: f32,
    pub chipsf: Option<f32>,
    pub magap: Option<f32>,
    pub sigmagap: Option<f32>,
    pub distnr: Option<f32>,
    pub magnr: Option<f32>,
    pub sigmagnr: Option<f32>,
    pub chinr: Option<f32>,
    pub sharpnr: Option<f32>,
    pub sky: Option<f32>,
    pub fwhm: Option<f32>,
    pub classtar: Option<f32>,
    pub mindtoedge: Option<f32>,
    pub seeratio: Option<f32>,
    pub aimage: Option<f32>,
    pub bimage: Option<f32>,
    pub elong: Option<f32>,
    pub nneg: Option<i32>,
    pub nbad: Option<i32>,
    pub rb: Option<f32>,
    pub ssdistnr: Option<f32>,
    pub ssmagnr: Option<f32>,
    #[serde(deserialize_with = "deserialize_ssnamenr")]
    pub ssnamenr: Option<String>,
    pub ranr: f64,
    pub decnr: f64,
    pub sgmag1: Option<f32>,
    pub srmag1: Option<f32>,
    pub simag1: Option<f32>,
    pub szmag1: Option<f32>,
    pub sgscore1: Option<f32>,
    pub distpsnr1: Option<f32>,
    pub ndethist: i32,
    pub ncovhist: i32,
    pub jdstarthist: Option<f64>,
    pub scorr: Option<f64>,
    pub sgmag2: Option<f32>,
    pub srmag2: Option<f32>,
    pub simag2: Option<f32>,
    pub szmag2: Option<f32>,
    pub sgscore2: Option<f32>,
    pub distpsnr2: Option<f32>,
    pub sgmag3: Option<f32>,
    pub srmag3: Option<f32>,
    pub simag3: Option<f32>,
    pub szmag3: Option<f32>,
    pub sgscore3: Option<f32>,
    pub distpsnr3: Option<f32>,
    pub nmtchps: i32,
    pub dsnrms: Option<f32>,
    pub ssnrms: Option<f32>,
    pub dsdiff: Option<f32>,
    pub magzpsci: Option<f32>,
    pub magzpsciunc: Option<f32>,
    pub magzpscirms: Option<f32>,
    pub zpmed: Option<f32>,
    pub exptime: Option<f32>,
    pub drb: Option<f32>,

    pub clrcoeff: Option<f32>,
    pub clrcounc: Option<f32>,
    pub neargaia: Option<f32>,
    pub neargaiabright: Option<f32>,
}

fn deserialize_isdiffpos_option<'de, D>(deserializer: D) -> Result<Option<bool>, D::Error>
where
    D: Deserializer<'de>,
{
    let value: serde_json::Value = Deserialize::deserialize(deserializer)?;
    match value {
        serde_json::Value::String(s) => {
            // if s is in t, T, true, True, "1"
            if s.eq_ignore_ascii_case("t")
                || s.eq_ignore_ascii_case("true")
                || s.eq_ignore_ascii_case("1")
            {
                Ok(Some(true))
            } else {
                Ok(Some(false))
            }
        }
        serde_json::Value::Number(n) => Ok(Some(
            n.as_i64().ok_or(serde::de::Error::custom(
                "Failed to convert isdiffpos to i64",
            ))? == 1,
        )),
        serde_json::Value::Bool(b) => Ok(Some(b)),
        _ => Ok(None),
    }
}

fn deserialize_isdiffpos<'de, D>(deserializer: D) -> Result<bool, D::Error>
where
    D: Deserializer<'de>,
{
    deserialize_isdiffpos_option(deserializer).map(|x| x.unwrap())
}

<<<<<<< HEAD
pub fn deserialize_fp_hists<'de, D>(deserializer: D) -> Result<Option<Vec<ZtfForcedPhot>>, D::Error>
=======
fn deserialize_fp_hists<'de, D>(deserializer: D) -> Result<Option<Vec<ZtfForcedPhot>>, D::Error>
>>>>>>> 1709a628
where
    D: Deserializer<'de>,
{
    let fp_hists = <Vec<FpHist> as Deserialize>::deserialize(deserializer)?
        .into_iter()
        .filter_map(|fp| ZtfForcedPhot::try_from(fp).ok())
        .collect();

    Ok(Some(fp_hists))
}

fn deserialize_ssnamenr<'de, D>(deserializer: D) -> Result<Option<String>, D::Error>
where
    D: Deserializer<'de>,
{
    // if the value is null, "null", "", return None
    let value: Option<String> = Deserialize::deserialize(deserializer)?;
    Ok(value.filter(|s| !s.is_empty() && !s.eq_ignore_ascii_case("null")))
}

#[serde_as]
#[skip_serializing_none]
<<<<<<< HEAD
#[derive(Debug, PartialEq, Clone, Deserialize, Serialize, schemars::JsonSchema)]
=======
#[derive(Debug, PartialEq, Clone, Deserialize, Serialize)]
>>>>>>> 1709a628
pub struct ZtfCandidate {
    #[serde(flatten)]
    pub candidate: Candidate,
    #[serde(rename = "psfFlux")]
    pub psf_flux: f32,
    #[serde(rename = "psfFluxErr")]
    pub psf_flux_err: f32,
    pub snr: f32,
    pub band: String,
}

impl TryFrom<Candidate> for ZtfCandidate {
    type Error = AlertError;
    fn try_from(candidate: Candidate) -> Result<Self, Self::Error> {
        // here we add the flux, flux_err, snr fields
        let magpsf = candidate.magpsf;
        let sigmapsf = candidate.sigmapsf;
        let isdiffpos = candidate.isdiffpos;
        let band = fid2band(candidate.fid)?;

        let (flux, flux_err) = mag2flux(magpsf, sigmapsf, ZTF_ZP);

        Ok(ZtfCandidate {
            candidate,
            psf_flux: if isdiffpos {
                flux * 1e9_f32
            } else {
                -flux * 1e9_f32
            }, // convert to nJy
            psf_flux_err: flux_err * 1e9_f32, // convert to nJy
            snr: flux / flux_err,
            band,
        })
    }
}

<<<<<<< HEAD
impl TryFrom<&ZtfCandidate> for ZtfPrvCandidate {
    type Error = AlertError;
    fn try_from(ztf_candidate: &ZtfCandidate) -> Result<Self, Self::Error> {
        Ok(ZtfPrvCandidate {
            prv_candidate: PrvCandidate {
                jd: ztf_candidate.candidate.jd,
                fid: ztf_candidate.candidate.fid,
                pid: ztf_candidate.candidate.pid,
                diffmaglim: ztf_candidate.candidate.diffmaglim,
                programpi: ztf_candidate.candidate.programpi.clone(),
                programid: ztf_candidate.candidate.programid,
                candid: Some(ztf_candidate.candidate.candid),
                isdiffpos: Some(ztf_candidate.candidate.isdiffpos),
                nid: ztf_candidate.candidate.nid,
                rcid: ztf_candidate.candidate.rcid,
                field: ztf_candidate.candidate.field,
                ra: Some(ztf_candidate.candidate.ra),
                dec: Some(ztf_candidate.candidate.dec),
                magpsf: Some(ztf_candidate.candidate.magpsf),
                sigmapsf: Some(ztf_candidate.candidate.sigmapsf),
                chipsf: ztf_candidate.candidate.chipsf,
                magap: ztf_candidate.candidate.magap,
                sigmagap: ztf_candidate.candidate.sigmagap,
                distnr: ztf_candidate.candidate.distnr,
                magnr: ztf_candidate.candidate.magnr,
                sigmagnr: ztf_candidate.candidate.sigmagnr,
                chinr: ztf_candidate.candidate.chinr,
                sharpnr: ztf_candidate.candidate.sharpnr,
                sky: ztf_candidate.candidate.sky,
                fwhm: ztf_candidate.candidate.fwhm,
                mindtoedge: ztf_candidate.candidate.mindtoedge,
                seeratio: ztf_candidate.candidate.seeratio,
                aimage: ztf_candidate.candidate.aimage,
                bimage: ztf_candidate.candidate.bimage,
                elong: ztf_candidate.candidate.elong,
                nneg: ztf_candidate.candidate.nneg,
                nbad: ztf_candidate.candidate.nbad,
                rb: ztf_candidate.candidate.rb,
                ssdistnr: ztf_candidate.candidate.ssdistnr,
                ssmagnr: ztf_candidate.candidate.ssmagnr,
                ssnamenr: ztf_candidate.candidate.ssnamenr.clone(),
                ranr: Some(ztf_candidate.candidate.ranr),
                decnr: Some(ztf_candidate.candidate.decnr),
                scorr: ztf_candidate.candidate.scorr,
                magzpsci: ztf_candidate.candidate.magzpsci,
            },
            psf_flux: Some(ztf_candidate.psf_flux),
            psf_flux_err: Some(ztf_candidate.psf_flux_err),
            snr: Some(ztf_candidate.snr),
            band: ztf_candidate.band.clone(),
        })
    }
}

=======
>>>>>>> 1709a628
fn deserialize_candidate<'de, D>(deserializer: D) -> Result<ZtfCandidate, D::Error>
where
    D: Deserializer<'de>,
{
    let candidate: Candidate = Candidate::deserialize(deserializer)?;
    ZtfCandidate::try_from(candidate).map_err(serde::de::Error::custom)
}

#[derive(Debug, PartialEq, Clone, Deserialize, Serialize)]
pub struct ZtfAvroAlert {
    pub schemavsn: String,
    pub publisher: String,
    #[serde(rename = "objectId")]
    pub object_id: String,
    pub candid: i64,
    #[serde(deserialize_with = "deserialize_candidate")]
    pub candidate: ZtfCandidate,
    #[serde(deserialize_with = "deserialize_prv_candidates")]
    pub prv_candidates: Option<Vec<ZtfPrvCandidate>>,
    #[serde(deserialize_with = "deserialize_fp_hists")]
    pub fp_hists: Option<Vec<ZtfForcedPhot>>,
    #[serde(
        rename = "cutoutScience",
        deserialize_with = "deserialize_cutout_as_bytes"
    )]
    pub cutout_science: Vec<u8>,
    #[serde(
        rename = "cutoutTemplate",
        deserialize_with = "deserialize_cutout_as_bytes"
    )]
    pub cutout_template: Vec<u8>,
    #[serde(
        rename = "cutoutDifference",
        deserialize_with = "deserialize_cutout_as_bytes"
    )]
    pub cutout_difference: Vec<u8>,
}

fn deserialize_cutout_as_bytes<'de, D>(deserializer: D) -> Result<Vec<u8>, D::Error>
where
    D: Deserializer<'de>,
{
    let cutout: Option<Cutout> = Option::deserialize(deserializer)?;
    // if cutout is None, return an error
    match cutout {
        None => Err(serde::de::Error::custom("Missing cutout data")),
        Some(cutout) => Ok(cutout.stamp_data),
    }
}

impl Alert for ZtfAvroAlert {
    fn object_id(&self) -> String {
        self.object_id.clone()
    }
    fn ra(&self) -> f64 {
        self.candidate.candidate.ra
    }
    fn dec(&self) -> f64 {
        self.candidate.candidate.dec
    }
    fn candid(&self) -> i64 {
        self.candid
    }
}

#[derive(Debug, Deserialize, Serialize)]
struct ZtfObject {
    #[serde(rename = "_id")]
    object_id: String,
    prv_candidates: Vec<ZtfPrvCandidate>,
    #[serde(default)]
    prv_nondetections: Vec<ZtfPrvCandidate>,
    fp_hists: Vec<ZtfForcedPhot>,
    cross_matches: Option<std::collections::HashMap<String, Vec<Document>>>,
    aliases: Option<std::collections::HashMap<String, Vec<String>>>,
    coordinates: Coordinates,
    created_at: f64,
    updated_at: f64,
}

#[derive(Debug, Deserialize, Serialize, Clone, PartialEq)]
struct ZtfAlert {
    #[serde(rename = "_id")]
    candid: i64,
    #[serde(rename = "objectId")]
    object_id: String,
    candidate: ZtfCandidate,
    coordinates: Coordinates,
    created_at: f64,
    updated_at: f64,
}

impl Alert for ZtfAlert {
    fn object_id(&self) -> String {
        self.object_id.clone()
    }
    fn ra(&self) -> f64 {
        self.candidate.candidate.ra
    }
    fn dec(&self) -> f64 {
        self.candidate.candidate.dec
    }
    fn candid(&self) -> i64 {
        self.candid
    }
}

pub struct ZtfAlertWorker {
    stream_name: String,
    xmatch_configs: Vec<conf::CatalogXmatchConfig>,
    db: mongodb::Database,
    alert_collection: mongodb::Collection<ZtfAlert>,
    alert_aux_collection: mongodb::Collection<ZtfObject>,
    alert_cutout_collection: mongodb::Collection<AlertCutout>,
    schema_cache: SchemaCache,
    lsst_alert_aux_collection: mongodb::Collection<Document>,
    decam_alert_aux_collection: mongodb::Collection<Document>,
}

impl ZtfAlertWorker {
    #[instrument(skip(self), err)]
    async fn get_survey_matches(
        &self,
        ra: f64,
        dec: f64,
    ) -> Result<HashMap<String, Vec<String>>, AlertError> {
        let mut survey_matches: HashMap<String, Vec<String>> = HashMap::new();
        let lsst_matches = self
            .get_matches(
                ra,
                dec,
                lsst::LSST_DEC_RANGE,
                ZTF_LSST_XMATCH_RADIUS,
                &self.lsst_alert_aux_collection,
            )
            .await?;
        survey_matches.insert("LSST".into(), lsst_matches);

        let decam_matches = self
            .get_matches(
                ra,
                dec,
                decam::DECAM_DEC_RANGE,
                ZTF_DECAM_XMATCH_RADIUS,
                &self.decam_alert_aux_collection,
            )
            .await?;
        survey_matches.insert("DECAM".into(), decam_matches);
        Ok(survey_matches)
    }

    #[instrument(
        skip(self, prv_candidates, prv_nondetections, fp_hists, survey_matches),
        err
    )]
    async fn update_aux(
        self: &mut Self,
        object_id: &str,
        prv_candidates: &Vec<ZtfPrvCandidate>,
        prv_nondetections: &Vec<ZtfPrvCandidate>,
        fp_hists: &Vec<ZtfForcedPhot>,
        survey_matches: &Option<HashMap<String, Vec<String>>>,
        now: f64,
    ) -> Result<(), AlertError> {
        let update_pipeline = vec![doc! {
            "$set": {
                "prv_candidates": update_timeseries_op("prv_candidates", "jd", &prv_candidates.iter().map(|pc| mongify(pc)).collect::<Vec<Document>>()),
                "prv_nondetections": update_timeseries_op("prv_nondetections", "jd", &prv_nondetections.iter().map(|pc| mongify(pc)).collect::<Vec<Document>>()),
                "fp_hists": update_timeseries_op("fp_hists", "jd", &fp_hists.iter().map(|pc| mongify(pc)).collect::<Vec<Document>>()),
                "aliases": mongify(survey_matches),
                "updated_at": now,
            }
        }];
        self.alert_aux_collection
            .update_one(doc! { "_id": object_id }, update_pipeline)
            .await?;
        Ok(())
    }

    #[instrument(skip_all)]
    fn format_prv_candidates(
        &self,
<<<<<<< HEAD
        prv_candidates: Vec<ZtfPrvCandidate>,
        candidate: &ZtfCandidate,
    ) -> (Vec<ZtfPrvCandidate>, Vec<ZtfPrvCandidate>) {
        // // we split the prv_candidates into detections and non-detections
        let (mut new_prv_candidates, prv_nondetections): (
            Vec<ZtfPrvCandidate>,
            Vec<ZtfPrvCandidate>,
        ) = prv_candidates
            .into_iter()
            .partition(|p| p.prv_candidate.magpsf.is_some());
        // use the from candidate to create a PrvCandidate and add to new_prv_candidates
        new_prv_candidates.push(ZtfPrvCandidate::try_from(candidate).unwrap());

        (new_prv_candidates, prv_nondetections)
=======
        prv_candidates: &Vec<ZtfPrvCandidate>,
        candidate_doc: Document,
        fp_hist: &Vec<ZtfForcedPhot>,
    ) -> (Vec<Document>, Vec<Document>, Vec<Document>) {
        // we split the prv_candidates into detections and non-detections
        let mut prv_candidates_doc = vec![];
        let mut prv_nondetections_doc = vec![];

        for p in prv_candidates {
            if p.prv_candidate.magpsf.is_some() {
                prv_candidates_doc.push(mongify(&p));
            } else {
                prv_nondetections_doc.push(mongify(&p));
            }
        }
        prv_candidates_doc.push(candidate_doc);

        let fp_hist_doc = fp_hist.into_iter().map(|x| mongify(&x)).collect::<Vec<_>>();
        (prv_candidates_doc, prv_nondetections_doc, fp_hist_doc)
>>>>>>> 1709a628
    }
}

#[async_trait::async_trait]
impl AlertWorker for ZtfAlertWorker {
    #[instrument(err)]
    async fn new(config_path: &str) -> Result<ZtfAlertWorker, AlertWorkerError> {
        let config_file =
            conf::load_raw_config(&config_path).inspect_err(as_error!("failed to load config"))?;

        let xmatch_configs = conf::build_xmatch_configs(&config_file, &Survey::Ztf)
            .inspect_err(as_error!("failed to load xmatch config"))?;

        let db: mongodb::Database = conf::build_db(&config_file)
            .await
            .inspect_err(as_error!("failed to create mongo client"))?;

        let alert_collection = db.collection(&ALERT_COLLECTION);
        let alert_aux_collection = db.collection(&ALERT_AUX_COLLECTION);
        let alert_cutout_collection = db.collection(&ALERT_CUTOUT_COLLECTION);

        let lsst_alert_aux_collection: mongodb::Collection<Document> =
            db.collection(&lsst::ALERT_AUX_COLLECTION);

        let decam_alert_aux_collection: mongodb::Collection<Document> =
            db.collection(&decam::ALERT_AUX_COLLECTION);

        let worker = ZtfAlertWorker {
            stream_name: STREAM_NAME.to_string(),
            xmatch_configs,
            db,
            alert_collection,
            alert_aux_collection,
            alert_cutout_collection,
            schema_cache: SchemaCache::default(),
            lsst_alert_aux_collection,
            decam_alert_aux_collection,
        };
        Ok(worker)
    }

    fn stream_name(&self) -> String {
        self.stream_name.clone()
    }

    fn input_queue_name(&self) -> String {
        format!("{}_alerts_packets_queue", self.stream_name)
    }

    fn output_queue_name(&self) -> String {
        format!("{}_alerts_enrichment_queue", self.stream_name)
    }

    #[instrument(skip_all, err)]
    async fn process_alert(
        self: &mut Self,
        avro_bytes: &[u8],
    ) -> Result<ProcessAlertStatus, AlertError> {
        let now = Time::now().to_jd();
        let mut avro_alert: ZtfAvroAlert = self
            .schema_cache
            .alert_from_avro_bytes(avro_bytes)
            .inspect_err(as_error!())?;

        let candid = avro_alert.candid();
        let object_id = avro_alert.object_id();
        let ra = avro_alert.ra();
        let dec = avro_alert.dec();

        let prv_candidates = match avro_alert.prv_candidates.take() {
            Some(candidates) => candidates,
            None => Vec::new(),
        };
        let fp_hists = match avro_alert.fp_hists.take() {
            Some(hists) => hists,
            None => Vec::new(),
        };

        let candidate: ZtfCandidate = avro_alert.candidate;

        // add the cutouts, skip processing if the cutouts already exist
        let cutout_status = self
            .format_and_insert_cutouts(
                candid,
                avro_alert.cutout_science,
                avro_alert.cutout_template,
                avro_alert.cutout_difference,
                &self.alert_cutout_collection,
            )
            .await
            .inspect_err(as_error!())?;

        if let ProcessAlertStatus::Exists(_) = cutout_status {
            return Ok(cutout_status);
        }

        let alert_aux_exists = self
            .check_alert_aux_exists(&object_id, &self.alert_aux_collection)
            .await
            .inspect_err(as_error!())?;

        let (prv_candidates, prv_nondetections) =
            self.format_prv_candidates(prv_candidates, &candidate);

        let survey_matches = Some(
            self.get_survey_matches(ra, dec)
                .await
                .inspect_err(as_error!())?,
        );

        if !alert_aux_exists {
            let xmatches = xmatch(ra, dec, &self.xmatch_configs, &self.db).await?;
            let obj = ZtfObject {
                object_id: object_id.clone(),
                prv_candidates,
                prv_nondetections,
                fp_hists,
                cross_matches: Some(xmatches),
                aliases: survey_matches,
                coordinates: Coordinates::new(ra, dec),
                created_at: now,
                updated_at: now,
            };
            let result = self.insert_aux(&obj, &self.alert_aux_collection).await;
            if let Err(AlertError::AlertAuxExists) = result {
                self.update_aux(
                    &object_id,
                    &obj.prv_candidates,
                    &obj.prv_nondetections,
                    &obj.fp_hists,
                    &obj.aliases,
                    now,
                )
                .await
                .inspect_err(as_error!())?;
            } else {
                result.inspect_err(as_error!())?;
            }
        } else {
            self.update_aux(
                &object_id,
                &prv_candidates,
                &prv_nondetections,
                &fp_hists,
                &survey_matches,
                now,
            )
            .await
            .inspect_err(as_error!())?;
        }

        let alert = ZtfAlert {
            candid,
            object_id: object_id.clone(),
            candidate,
            coordinates: Coordinates::new(ra, dec),
            created_at: now,
            updated_at: now,
        };

        let status = self
            .format_and_insert_alert(candid, &alert, &self.alert_collection)
            .await
            .inspect_err(as_error!())?;

        Ok(status)
    }
}

#[cfg(test)]
mod tests {
    use super::*;
    use crate::utils::{
        enums::Survey,
        testing::{ztf_alert_worker, AlertRandomizer},
    };

    #[tokio::test]
    async fn test_ztf_alert_from_avro_bytes() {
        let mut alert_worker = ztf_alert_worker().await;

        let (candid, object_id, ra, dec, bytes_content) =
            AlertRandomizer::new_randomized(Survey::Ztf).get().await;
        let avro_alert = alert_worker
            .schema_cache
            .alert_from_avro_bytes(&bytes_content);
        assert!(avro_alert.is_ok());

        // validate the alert
<<<<<<< HEAD
        let avro_alert: ZtfAvroAlert = avro_alert.unwrap();
        assert_eq!(avro_alert.schemavsn, "4.02");
        assert_eq!(avro_alert.publisher, "ZTF (www.ztf.caltech.edu)");
        assert_eq!(avro_alert.object_id, object_id);
        assert_eq!(avro_alert.candid, candid);
        assert_eq!(avro_alert.candidate.candidate.ra, ra);
        assert_eq!(avro_alert.candidate.candidate.dec, dec);
=======
        let alert: ZtfAlert = alert.unwrap();
        assert_eq!(alert.schemavsn, "4.02");
        assert_eq!(alert.publisher, "ZTF (www.ztf.caltech.edu)");
        assert_eq!(alert.object_id, object_id);
        assert_eq!(alert.candid, candid);
        assert_eq!(alert.candidate.candidate.ra, ra);
        assert_eq!(alert.candidate.candidate.dec, dec);
>>>>>>> 1709a628

        // validate the prv_candidates
        let prv_candidates = avro_alert.clone().prv_candidates;
        assert!(!prv_candidates.is_none());

        let prv_candidates = prv_candidates.unwrap();
        assert_eq!(prv_candidates.len(), 10);

        let non_detection = prv_candidates.get(0).unwrap();
        assert_eq!(non_detection.prv_candidate.magpsf.is_none(), true);
        assert_eq!(non_detection.prv_candidate.diffmaglim.is_some(), true);

        let detection = prv_candidates.get(1).unwrap();
        assert_eq!(detection.prv_candidate.magpsf.is_some(), true);
        assert_eq!(detection.prv_candidate.sigmapsf.is_some(), true);
        assert_eq!(detection.prv_candidate.diffmaglim.is_some(), true);
        assert_eq!(detection.prv_candidate.isdiffpos.is_some(), true);

        // validate the fp_hists
        let fp_hists = avro_alert.clone().fp_hists;
        assert!(fp_hists.is_some());

        let fp_hists = fp_hists.unwrap();
        assert_eq!(fp_hists.len(), 10);

        // at the moment, negative fluxes should yield detections,
        // but with isdiffpos = false
        let fp_negative_det = fp_hists.get(0).unwrap();
        assert!((fp_negative_det.magpsf.unwrap() - 15.949999).abs() < 1e-6);
        assert!((fp_negative_det.sigmapsf.unwrap() - 0.002316).abs() < 1e-6);
<<<<<<< HEAD
        println!(
            "diffmaglim: {:?}",
            fp_negative_det.fp_hist.diffmaglim.unwrap()
        );
        assert!((fp_negative_det.fp_hist.diffmaglim.unwrap() - 20.4005).abs() < 1e-6);
=======
        assert!((fp_negative_det.diffmaglim - 20.879942).abs() < 1e-6);
>>>>>>> 1709a628
        assert_eq!(fp_negative_det.isdiffpos.unwrap(), false);
        assert!((fp_negative_det.snr.unwrap() - 468.75623).abs() < 1e-6);
        assert!((fp_negative_det.fp_hist.jd - 2460447.920278).abs() < 1e-6);

        let fp_positive_det = fp_hists.get(9).unwrap();
        assert!((fp_positive_det.magpsf.unwrap() - 20.801506).abs() < 1e-6);
        assert!((fp_positive_det.sigmapsf.unwrap() - 0.3616859).abs() < 1e-6);
        println!(
            "diffmaglim: {:?}",
            fp_positive_det.fp_hist.diffmaglim.unwrap()
        );
        assert!((fp_positive_det.fp_hist.diffmaglim.unwrap() - 19.7873).abs() < 1e-6);
        assert_eq!(fp_positive_det.isdiffpos.is_some(), true);
        assert!((fp_positive_det.snr.unwrap() - 3.0018756).abs() < 1e-6);
        assert!((fp_positive_det.fp_hist.jd - 2460420.9637616).abs() < 1e-6);

        // validate the cutouts
        assert_eq!(avro_alert.cutout_science.len(), 13107);
        assert_eq!(avro_alert.cutout_template.len(), 12410);
        assert_eq!(avro_alert.cutout_difference.len(), 14878);
    }
}<|MERGE_RESOLUTION|>--- conflicted
+++ resolved
@@ -6,12 +6,8 @@
     conf,
     utils::{
         db::{mongify, update_timeseries_op},
-<<<<<<< HEAD
+        enums::Survey,
         lightcurves::{diffmaglim2fluxerr, flux2mag, mag2flux, SNT},
-=======
-        enums::Survey,
-        lightcurves::{diffmaglim2fluxerr, flux2mag, fluxerr2diffmaglim, mag2flux, SNT},
->>>>>>> 1709a628
         o11y::logging::as_error,
         spatial::{xmatch, Coordinates},
     },
@@ -108,11 +104,7 @@
 
 #[serde_as]
 #[skip_serializing_none]
-<<<<<<< HEAD
 #[derive(Debug, PartialEq, Clone, Deserialize, Serialize, schemars::JsonSchema)]
-=======
-#[derive(Debug, PartialEq, Clone, Deserialize, Serialize)]
->>>>>>> 1709a628
 pub struct ZtfPrvCandidate {
     #[serde(flatten)]
     pub prv_candidate: PrvCandidate,
@@ -164,11 +156,7 @@
     }
 }
 
-<<<<<<< HEAD
 pub fn deserialize_prv_candidates<'de, D>(
-=======
-fn deserialize_prv_candidates<'de, D>(
->>>>>>> 1709a628
     deserializer: D,
 ) -> Result<Option<Vec<ZtfPrvCandidate>>, D::Error>
 where
@@ -193,7 +181,6 @@
     }
 }
 
-<<<<<<< HEAD
 pub fn deserialize_prv_candidate<'de, D>(deserializer: D) -> Result<ZtfPrvCandidate, D::Error>
 where
     D: Deserializer<'de>,
@@ -202,8 +189,6 @@
     ZtfPrvCandidate::try_from(prv_candidate).map_err(serde::de::Error::custom)
 }
 
-=======
->>>>>>> 1709a628
 /// avro alert schema
 #[serde_as]
 #[skip_serializing_none]
@@ -245,11 +230,7 @@
 
 #[serde_as]
 #[skip_serializing_none]
-<<<<<<< HEAD
 #[derive(Debug, PartialEq, Clone, Deserialize, Serialize, schemars::JsonSchema)]
-=======
-#[derive(Debug, PartialEq, Clone, Deserialize, Serialize)]
->>>>>>> 1709a628
 pub struct ZtfForcedPhot {
     #[serde(flatten)]
     pub fp_hist: FpHist,
@@ -288,11 +269,6 @@
             _ => (None, None, None, None),
         };
 
-<<<<<<< HEAD
-=======
-        let diffmaglim = fluxerr2diffmaglim(psf_flux_err, magzpsci);
-
->>>>>>> 1709a628
         Ok(ZtfForcedPhot {
             fp_hist,
             magpsf,
@@ -423,11 +399,7 @@
     deserialize_isdiffpos_option(deserializer).map(|x| x.unwrap())
 }
 
-<<<<<<< HEAD
 pub fn deserialize_fp_hists<'de, D>(deserializer: D) -> Result<Option<Vec<ZtfForcedPhot>>, D::Error>
-=======
-fn deserialize_fp_hists<'de, D>(deserializer: D) -> Result<Option<Vec<ZtfForcedPhot>>, D::Error>
->>>>>>> 1709a628
 where
     D: Deserializer<'de>,
 {
@@ -450,11 +422,7 @@
 
 #[serde_as]
 #[skip_serializing_none]
-<<<<<<< HEAD
 #[derive(Debug, PartialEq, Clone, Deserialize, Serialize, schemars::JsonSchema)]
-=======
-#[derive(Debug, PartialEq, Clone, Deserialize, Serialize)]
->>>>>>> 1709a628
 pub struct ZtfCandidate {
     #[serde(flatten)]
     pub candidate: Candidate,
@@ -491,7 +459,6 @@
     }
 }
 
-<<<<<<< HEAD
 impl TryFrom<&ZtfCandidate> for ZtfPrvCandidate {
     type Error = AlertError;
     fn try_from(ztf_candidate: &ZtfCandidate) -> Result<Self, Self::Error> {
@@ -546,8 +513,6 @@
     }
 }
 
-=======
->>>>>>> 1709a628
 fn deserialize_candidate<'de, D>(deserializer: D) -> Result<ZtfCandidate, D::Error>
 where
     D: Deserializer<'de>,
@@ -730,7 +695,6 @@
     #[instrument(skip_all)]
     fn format_prv_candidates(
         &self,
-<<<<<<< HEAD
         prv_candidates: Vec<ZtfPrvCandidate>,
         candidate: &ZtfCandidate,
     ) -> (Vec<ZtfPrvCandidate>, Vec<ZtfPrvCandidate>) {
@@ -745,27 +709,6 @@
         new_prv_candidates.push(ZtfPrvCandidate::try_from(candidate).unwrap());
 
         (new_prv_candidates, prv_nondetections)
-=======
-        prv_candidates: &Vec<ZtfPrvCandidate>,
-        candidate_doc: Document,
-        fp_hist: &Vec<ZtfForcedPhot>,
-    ) -> (Vec<Document>, Vec<Document>, Vec<Document>) {
-        // we split the prv_candidates into detections and non-detections
-        let mut prv_candidates_doc = vec![];
-        let mut prv_nondetections_doc = vec![];
-
-        for p in prv_candidates {
-            if p.prv_candidate.magpsf.is_some() {
-                prv_candidates_doc.push(mongify(&p));
-            } else {
-                prv_nondetections_doc.push(mongify(&p));
-            }
-        }
-        prv_candidates_doc.push(candidate_doc);
-
-        let fp_hist_doc = fp_hist.into_iter().map(|x| mongify(&x)).collect::<Vec<_>>();
-        (prv_candidates_doc, prv_nondetections_doc, fp_hist_doc)
->>>>>>> 1709a628
     }
 }
 
@@ -955,7 +898,6 @@
         assert!(avro_alert.is_ok());
 
         // validate the alert
-<<<<<<< HEAD
         let avro_alert: ZtfAvroAlert = avro_alert.unwrap();
         assert_eq!(avro_alert.schemavsn, "4.02");
         assert_eq!(avro_alert.publisher, "ZTF (www.ztf.caltech.edu)");
@@ -963,15 +905,6 @@
         assert_eq!(avro_alert.candid, candid);
         assert_eq!(avro_alert.candidate.candidate.ra, ra);
         assert_eq!(avro_alert.candidate.candidate.dec, dec);
-=======
-        let alert: ZtfAlert = alert.unwrap();
-        assert_eq!(alert.schemavsn, "4.02");
-        assert_eq!(alert.publisher, "ZTF (www.ztf.caltech.edu)");
-        assert_eq!(alert.object_id, object_id);
-        assert_eq!(alert.candid, candid);
-        assert_eq!(alert.candidate.candidate.ra, ra);
-        assert_eq!(alert.candidate.candidate.dec, dec);
->>>>>>> 1709a628
 
         // validate the prv_candidates
         let prv_candidates = avro_alert.clone().prv_candidates;
@@ -1002,15 +935,7 @@
         let fp_negative_det = fp_hists.get(0).unwrap();
         assert!((fp_negative_det.magpsf.unwrap() - 15.949999).abs() < 1e-6);
         assert!((fp_negative_det.sigmapsf.unwrap() - 0.002316).abs() < 1e-6);
-<<<<<<< HEAD
-        println!(
-            "diffmaglim: {:?}",
-            fp_negative_det.fp_hist.diffmaglim.unwrap()
-        );
-        assert!((fp_negative_det.fp_hist.diffmaglim.unwrap() - 20.4005).abs() < 1e-6);
-=======
-        assert!((fp_negative_det.diffmaglim - 20.879942).abs() < 1e-6);
->>>>>>> 1709a628
+        assert!((fp_negative_det.diffmaglim - 20.4005).abs() < 1e-6);
         assert_eq!(fp_negative_det.isdiffpos.unwrap(), false);
         assert!((fp_negative_det.snr.unwrap() - 468.75623).abs() < 1e-6);
         assert!((fp_negative_det.fp_hist.jd - 2460447.920278).abs() < 1e-6);
@@ -1018,10 +943,6 @@
         let fp_positive_det = fp_hists.get(9).unwrap();
         assert!((fp_positive_det.magpsf.unwrap() - 20.801506).abs() < 1e-6);
         assert!((fp_positive_det.sigmapsf.unwrap() - 0.3616859).abs() < 1e-6);
-        println!(
-            "diffmaglim: {:?}",
-            fp_positive_det.fp_hist.diffmaglim.unwrap()
-        );
         assert!((fp_positive_det.fp_hist.diffmaglim.unwrap() - 19.7873).abs() < 1e-6);
         assert_eq!(fp_positive_det.isdiffpos.is_some(), true);
         assert!((fp_positive_det.snr.unwrap() - 3.0018756).abs() < 1e-6);
