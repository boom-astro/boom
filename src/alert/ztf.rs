use crate::{
    alert::{
        base::{Alert, AlertError, AlertWorker, AlertWorkerError, ProcessAlertStatus, SchemaCache},
        decam, lsst,
    },
    conf,
    utils::{
        db::{mongify, update_timeseries_op},
        enums::Survey,
        lightcurves::{diffmaglim2fluxerr, flux2mag, fluxerr2diffmaglim, mag2flux, SNT},
        o11y::logging::as_error,
        spatial::xmatch,
    },
};
use constcat::concat;
use flare::Time;
use mongodb::bson::{doc, Document};
use serde::{Deserialize, Deserializer, Serialize};
use serde_with::{serde_as, skip_serializing_none};
use std::fmt::Debug;
use tracing::{instrument, warn};

pub const STREAM_NAME: &str = "ZTF";
pub const ZTF_DEC_RANGE: (f64, f64) = (-30.0, 90.0);
// Position uncertainty in arcsec (median FHWM from https://www.ztf.caltech.edu/ztf-camera.html)
pub const ZTF_POSITION_UNCERTAINTY: f64 = 2.;
pub const ALERT_COLLECTION: &str = concat!(STREAM_NAME, "_alerts");
pub const ALERT_AUX_COLLECTION: &str = concat!(STREAM_NAME, "_alerts_aux");
pub const ALERT_CUTOUT_COLLECTION: &str = concat!(STREAM_NAME, "_alerts_cutouts");

pub const ZTF_LSST_XMATCH_RADIUS: f64 =
    (ZTF_POSITION_UNCERTAINTY.max(lsst::LSST_POSITION_UNCERTAINTY) / 3600.0_f64).to_radians();
pub const ZTF_DECAM_XMATCH_RADIUS: f64 =
    (ZTF_POSITION_UNCERTAINTY.max(decam::DECAM_POSITION_UNCERTAINTY) / 3600.0_f64).to_radians();

const ZTF_ZP: f32 = 23.9;

fn fid2band(fid: i32) -> Result<String, AlertError> {
    match fid {
        1 => Ok("g".to_string()),
        2 => Ok("r".to_string()),
        3 => Ok("i".to_string()),
        _ => Err(AlertError::UnknownFid(fid)),
    }
}

#[derive(Debug, PartialEq, Eq, Clone, Deserialize, Serialize)]
pub struct Cutout {
    #[serde(rename = "fileName")]
    pub file_name: String,
    #[serde(rename = "stampData")]
    #[serde(with = "apache_avro::serde_avro_bytes")]
    pub stamp_data: Vec<u8>,
}

#[serde_as]
#[skip_serializing_none]
#[derive(Debug, PartialEq, Clone, Deserialize, Serialize)]
pub struct PrvCandidate {
    pub jd: f64,
    pub fid: i32,
    pub pid: i64,
    pub diffmaglim: Option<f32>,
    pub programpi: Option<String>,
    pub programid: i32,
    pub candid: Option<i64>,
    #[serde(deserialize_with = "deserialize_isdiffpos_option")]
    pub isdiffpos: Option<bool>,
    pub nid: Option<i32>,
    pub rcid: Option<i32>,
    pub field: Option<i32>,
    pub ra: Option<f64>,
    pub dec: Option<f64>,
    pub magpsf: Option<f32>,
    pub sigmapsf: Option<f32>,
    pub chipsf: Option<f32>,
    pub magap: Option<f32>,
    pub sigmagap: Option<f32>,
    pub distnr: Option<f32>,
    pub magnr: Option<f32>,
    pub sigmagnr: Option<f32>,
    pub chinr: Option<f32>,
    pub sharpnr: Option<f32>,
    pub sky: Option<f32>,
    pub fwhm: Option<f32>,
    pub mindtoedge: Option<f32>,
    pub seeratio: Option<f32>,
    pub aimage: Option<f32>,
    pub bimage: Option<f32>,
    pub elong: Option<f32>,
    pub nneg: Option<i32>,
    pub nbad: Option<i32>,
    pub rb: Option<f32>,
    pub ssdistnr: Option<f32>,
    pub ssmagnr: Option<f32>,
    #[serde(deserialize_with = "deserialize_ssnamenr")]
    pub ssnamenr: Option<String>,
    pub ranr: Option<f64>,
    pub decnr: Option<f64>,
    pub scorr: Option<f64>,
    pub magzpsci: Option<f32>,
}

#[serde_as]
#[skip_serializing_none]
#[derive(Debug, PartialEq, Clone, Deserialize, Serialize)]
pub struct ZtfPrvCandidate {
    #[serde(flatten)]
    pub prv_candidate: PrvCandidate,
    #[serde(rename = "psfFlux")]
    pub psf_flux: Option<f32>,
    #[serde(rename = "psfFluxErr")]
    pub psf_flux_err: Option<f32>,
    pub snr: Option<f32>,
    pub band: String,
}

impl TryFrom<PrvCandidate> for ZtfPrvCandidate {
    type Error = AlertError;
    fn try_from(prv_candidate: PrvCandidate) -> Result<Self, Self::Error> {
        let magpsf = prv_candidate.magpsf;
        let sigmapsf = prv_candidate.sigmapsf;
        let isdiffpos = prv_candidate.isdiffpos;
        let diffmaglim = prv_candidate.diffmaglim;
        let band = fid2band(prv_candidate.fid)?;

        let (psf_flux, psf_flux_err, snr) = match (magpsf, sigmapsf, isdiffpos, diffmaglim) {
            (Some(mag), Some(sigmag), Some(isdiff), _) => {
                let (flux, flux_err) = mag2flux(mag, sigmag, ZTF_ZP);
                let snr = flux / flux_err;
                (
                    Some(if isdiff {
                        flux * 1e9_f32
                    } else {
                        -flux * 1e9_f32
                    }), // convert to nJy
                    Some(flux_err * 1e9_f32), // convert to nJy
                    Some(snr),
                )
            }
            (None, None, None, Some(diffmaglim)) => {
                let flux_err = diffmaglim2fluxerr(diffmaglim, ZTF_ZP) * 1e9_f32; // convert to nJy
                (None, Some(flux_err), None)
            }
            _ => (None, None, None),
        };

        Ok(ZtfPrvCandidate {
            prv_candidate,
            psf_flux,
            psf_flux_err,
            snr,
            band,
        })
    }
}

fn deserialize_prv_candidates<'de, D>(
    deserializer: D,
) -> Result<Option<Vec<ZtfPrvCandidate>>, D::Error>
where
    D: Deserializer<'de>,
{
    let prv_candidates = <Option<Vec<PrvCandidate>> as Deserialize>::deserialize(deserializer)?;
    match prv_candidates {
        Some(prv_candidates) => {
            let ztf_prv_candidates = prv_candidates
                .into_iter()
                .filter_map(|pc| {
                    ZtfPrvCandidate::try_from(pc)
                        .map_err(|e| {
                            warn!("Failed to convert PrvCandidate to ZtfPrvCandidate: {}", e);
                        })
                        .ok()
                })
                .collect();
            Ok(Some(ztf_prv_candidates))
        }
        None => Ok(None),
    }
}

/// avro alert schema
#[serde_as]
#[skip_serializing_none]
#[derive(Debug, PartialEq, Clone, Deserialize, Serialize)]
pub struct FpHist {
    pub field: Option<i32>,
    pub rcid: Option<i32>,
    pub fid: i32,
    pub pid: i64,
    pub rfid: i64,
    pub magzpsci: Option<f32>,
    pub magzpsciunc: Option<f32>,
    pub magzpscirms: Option<f32>,
    pub exptime: Option<f32>,
    pub diffmaglim: Option<f32>,
    pub programid: i32,
    pub jd: f64,
    #[serde(deserialize_with = "deserialize_missing_flux")]
    pub forcediffimflux: Option<f32>,
    #[serde(deserialize_with = "deserialize_missing_flux")]
    pub forcediffimfluxunc: Option<f32>,
    pub procstatus: Option<String>,
    pub distnr: Option<f32>,
    pub magnr: Option<f32>,
    pub sigmagnr: Option<f32>,
    pub chinr: Option<f32>,
    pub sharpnr: Option<f32>,
}

// we want a custom deserializer for forcediffimflux, to avoid NaN values and -9999.0
fn deserialize_missing_flux<'de, D>(deserializer: D) -> Result<Option<f32>, D::Error>
where
    D: Deserializer<'de>,
{
    let value: Option<f32> = Option::deserialize(deserializer)?;
    Ok(value.filter(|&x| x != -99999.0 && !x.is_nan()))
}

#[serde_as]
#[skip_serializing_none]
#[derive(Debug, PartialEq, Clone, Deserialize, Serialize)]
pub struct ZtfForcedPhot {
    #[serde(flatten)]
    pub fp_hist: FpHist,
    pub magpsf: Option<f32>,
    pub sigmapsf: Option<f32>,
    pub diffmaglim: f32,
    pub isdiffpos: Option<bool>,
    pub snr: Option<f32>,
    pub band: String,
}

impl TryFrom<FpHist> for ZtfForcedPhot {
    type Error = AlertError;
    fn try_from(fp_hist: FpHist) -> Result<Self, Self::Error> {
        let psf_flux_err = fp_hist
            .forcediffimfluxunc
            .ok_or(AlertError::MissingFluxPSF)?;

        let band = fid2band(fp_hist.fid)?;
        let magzpsci = fp_hist.magzpsci.ok_or(AlertError::MissingMagZPSci)?;

        let (magpsf, sigmapsf, isdiffpos, snr) = match fp_hist.forcediffimflux {
            Some(psf_flux) => {
                let psf_flux_abs = psf_flux.abs();
                if (psf_flux_abs / psf_flux_err) > SNT {
                    let (magpsf, sigmapsf) = flux2mag(psf_flux_abs, psf_flux_err, magzpsci);
                    (
                        Some(magpsf),
                        Some(sigmapsf),
                        Some(psf_flux > 0.0),
                        Some(psf_flux_abs / psf_flux_err),
                    )
                } else {
                    (None, None, None, None)
                }
            }
            _ => (None, None, None, None),
        };

        let diffmaglim = fluxerr2diffmaglim(psf_flux_err, magzpsci);

        Ok(ZtfForcedPhot {
            fp_hist,
            magpsf,
            sigmapsf,
            diffmaglim,
            isdiffpos,
            snr,
            band,
        })
    }
}

/// avro alert schema
#[serde_as]
#[skip_serializing_none]
#[derive(Debug, PartialEq, Clone, Deserialize, Serialize)]
pub struct Candidate {
    pub jd: f64,
    pub fid: i32,
    pub pid: i64,
    pub diffmaglim: Option<f32>,
    pub programpi: Option<String>,
    pub programid: i32,
    pub candid: i64,
    #[serde(deserialize_with = "deserialize_isdiffpos")]
    pub isdiffpos: bool,
    pub nid: Option<i32>,
    pub rcid: Option<i32>,
    pub field: Option<i32>,
    pub ra: f64,
    pub dec: f64,
    pub magpsf: f32,
    pub sigmapsf: f32,
    pub chipsf: Option<f32>,
    pub magap: Option<f32>,
    pub sigmagap: Option<f32>,
    pub distnr: Option<f32>,
    pub magnr: Option<f32>,
    pub sigmagnr: Option<f32>,
    pub chinr: Option<f32>,
    pub sharpnr: Option<f32>,
    pub sky: Option<f32>,
    pub fwhm: Option<f32>,
    pub classtar: Option<f32>,
    pub mindtoedge: Option<f32>,
    pub seeratio: Option<f32>,
    pub aimage: Option<f32>,
    pub bimage: Option<f32>,
    pub elong: Option<f32>,
    pub nneg: Option<i32>,
    pub nbad: Option<i32>,
    pub rb: Option<f32>,
    pub ssdistnr: Option<f32>,
    pub ssmagnr: Option<f32>,
    #[serde(deserialize_with = "deserialize_ssnamenr")]
    pub ssnamenr: Option<String>,
    pub ranr: f64,
    pub decnr: f64,
    pub sgmag1: Option<f32>,
    pub srmag1: Option<f32>,
    pub simag1: Option<f32>,
    pub szmag1: Option<f32>,
    pub sgscore1: Option<f32>,
    pub distpsnr1: Option<f32>,
    pub ndethist: i32,
    pub ncovhist: i32,
    pub jdstarthist: Option<f64>,
    pub scorr: Option<f64>,
    pub sgmag2: Option<f32>,
    pub srmag2: Option<f32>,
    pub simag2: Option<f32>,
    pub szmag2: Option<f32>,
    pub sgscore2: Option<f32>,
    pub distpsnr2: Option<f32>,
    pub sgmag3: Option<f32>,
    pub srmag3: Option<f32>,
    pub simag3: Option<f32>,
    pub szmag3: Option<f32>,
    pub sgscore3: Option<f32>,
    pub distpsnr3: Option<f32>,
    pub nmtchps: i32,
    pub dsnrms: Option<f32>,
    pub ssnrms: Option<f32>,
    pub dsdiff: Option<f32>,
    pub magzpsci: Option<f32>,
    pub magzpsciunc: Option<f32>,
    pub magzpscirms: Option<f32>,
    pub zpmed: Option<f32>,
    pub exptime: Option<f32>,
    pub drb: Option<f32>,

    pub clrcoeff: Option<f32>,
    pub clrcounc: Option<f32>,
    pub neargaia: Option<f32>,
    pub neargaiabright: Option<f32>,
}

fn deserialize_isdiffpos_option<'de, D>(deserializer: D) -> Result<Option<bool>, D::Error>
where
    D: Deserializer<'de>,
{
    let value: serde_json::Value = Deserialize::deserialize(deserializer)?;
    match value {
        serde_json::Value::String(s) => {
            // if s is in t, T, true, True, "1"
            if s.eq_ignore_ascii_case("t")
                || s.eq_ignore_ascii_case("true")
                || s.eq_ignore_ascii_case("1")
            {
                Ok(Some(true))
            } else {
                Ok(Some(false))
            }
        }
        serde_json::Value::Number(n) => Ok(Some(
            n.as_i64().ok_or(serde::de::Error::custom(
                "Failed to convert isdiffpos to i64",
            ))? == 1,
        )),
        serde_json::Value::Bool(b) => Ok(Some(b)),
        _ => Ok(None),
    }
}

fn deserialize_isdiffpos<'de, D>(deserializer: D) -> Result<bool, D::Error>
where
    D: Deserializer<'de>,
{
    deserialize_isdiffpos_option(deserializer).map(|x| x.unwrap())
}

fn deserialize_fp_hists<'de, D>(deserializer: D) -> Result<Option<Vec<ZtfForcedPhot>>, D::Error>
where
    D: Deserializer<'de>,
{
    let fp_hists = <Vec<FpHist> as Deserialize>::deserialize(deserializer)?
        .into_iter()
<<<<<<< HEAD
        .filter_map(|fp| ForcedPhot::try_from(fp).ok())
        .collect();

    Ok(Some(forced_phots))
=======
        .filter_map(|fp| ZtfForcedPhot::try_from(fp).ok())
        .collect();

    Ok(Some(fp_hists))
>>>>>>> 55268481
}

fn deserialize_ssnamenr<'de, D>(deserializer: D) -> Result<Option<String>, D::Error>
where
    D: Deserializer<'de>,
{
    // if the value is null, "null", "", return None
    let value: Option<String> = Deserialize::deserialize(deserializer)?;
    Ok(value.filter(|s| !s.is_empty() && !s.eq_ignore_ascii_case("null")))
}

#[serde_as]
#[skip_serializing_none]
#[derive(Debug, PartialEq, Clone, Deserialize, Serialize)]
pub struct ZtfCandidate {
    #[serde(flatten)]
    pub candidate: Candidate,
    #[serde(rename = "psfFlux")]
    pub psf_flux: f32,
    #[serde(rename = "psfFluxErr")]
    pub psf_flux_err: f32,
    pub snr: f32,
    pub band: String,
}

impl TryFrom<Candidate> for ZtfCandidate {
    type Error = AlertError;
    fn try_from(candidate: Candidate) -> Result<Self, Self::Error> {
        // here we add the flux, flux_err, snr fields
        let magpsf = candidate.magpsf;
        let sigmapsf = candidate.sigmapsf;
        let isdiffpos = candidate.isdiffpos;
        let band = fid2band(candidate.fid)?;

        let (flux, flux_err) = mag2flux(magpsf, sigmapsf, ZTF_ZP);

        Ok(ZtfCandidate {
            candidate,
            psf_flux: if isdiffpos {
                flux * 1e9_f32
            } else {
                -flux * 1e9_f32
            }, // convert to nJy
            psf_flux_err: flux_err * 1e9_f32, // convert to nJy
            snr: flux / flux_err,
            band,
        })
    }
}

fn deserialize_candidate<'de, D>(deserializer: D) -> Result<ZtfCandidate, D::Error>
where
    D: Deserializer<'de>,
{
    let candidate: Candidate = Candidate::deserialize(deserializer)?;
    ZtfCandidate::try_from(candidate).map_err(serde::de::Error::custom)
}

#[derive(Debug, PartialEq, Clone, Deserialize, Serialize)]
pub struct ZtfAlert {
    pub schemavsn: String,
    pub publisher: String,
    #[serde(rename = "objectId")]
    pub object_id: String,
    pub candid: i64,
    #[serde(deserialize_with = "deserialize_candidate")]
    pub candidate: ZtfCandidate,
    #[serde(deserialize_with = "deserialize_prv_candidates")]
    pub prv_candidates: Option<Vec<ZtfPrvCandidate>>,
    #[serde(deserialize_with = "deserialize_fp_hists")]
    pub fp_hists: Option<Vec<ZtfForcedPhot>>,
    #[serde(
        rename = "cutoutScience",
        deserialize_with = "deserialize_cutout_as_bytes"
    )]
    pub cutout_science: Vec<u8>,
    #[serde(
        rename = "cutoutTemplate",
        deserialize_with = "deserialize_cutout_as_bytes"
    )]
    pub cutout_template: Vec<u8>,
    #[serde(
        rename = "cutoutDifference",
        deserialize_with = "deserialize_cutout_as_bytes"
    )]
    pub cutout_difference: Vec<u8>,
}

fn deserialize_cutout_as_bytes<'de, D>(deserializer: D) -> Result<Vec<u8>, D::Error>
where
    D: Deserializer<'de>,
{
    let cutout: Option<Cutout> = Option::deserialize(deserializer)?;
    // if cutout is None, return an error
    match cutout {
        None => Err(serde::de::Error::custom("Missing cutout data")),
        Some(cutout) => Ok(cutout.stamp_data),
    }
}

impl Alert for ZtfAlert {
    fn object_id(&self) -> String {
        self.object_id.clone()
    }
    fn ra(&self) -> f64 {
        self.candidate.candidate.ra
    }
    fn dec(&self) -> f64 {
        self.candidate.candidate.dec
    }
    fn candid(&self) -> i64 {
        self.candid
    }
}

pub struct ZtfAlertWorker {
    stream_name: String,
    xmatch_configs: Vec<conf::CatalogXmatchConfig>,
    db: mongodb::Database,
    alert_collection: mongodb::Collection<Document>,
    alert_aux_collection: mongodb::Collection<Document>,
    alert_cutout_collection: mongodb::Collection<Document>,
    schema_cache: SchemaCache,
    lsst_alert_aux_collection: mongodb::Collection<Document>,
    decam_alert_aux_collection: mongodb::Collection<Document>,
}

impl ZtfAlertWorker {
    #[instrument(skip(self), err)]
    async fn get_survey_matches(&self, ra: f64, dec: f64) -> Result<Document, AlertError> {
        let lsst_matches = self
            .get_matches(
                ra,
                dec,
                lsst::LSST_DEC_RANGE,
                ZTF_LSST_XMATCH_RADIUS,
                &self.lsst_alert_aux_collection,
            )
            .await?;

        let decam_matches = self
            .get_matches(
                ra,
                dec,
                decam::DECAM_DEC_RANGE,
                ZTF_DECAM_XMATCH_RADIUS,
                &self.decam_alert_aux_collection,
            )
            .await?;

        Ok(doc! {
            "LSST": lsst_matches,
            "DECAM": decam_matches,
        })
    }

    #[instrument(
        skip(
            self,
            prv_candidates_doc,
            prv_nondetections_doc,
            fp_hist_doc,
            xmatches,
            survey_matches
        ),
        err
    )]
    async fn insert_alert_aux(
        &self,
        object_id: String,
        ra: f64,
        dec: f64,
        prv_candidates_doc: &Vec<Document>,
        prv_nondetections_doc: &Vec<Document>,
        fp_hist_doc: &Vec<Document>,
        xmatches: Document,
        survey_matches: &Option<Document>,
        now: f64,
    ) -> Result<(), AlertError> {
        let alert_aux_doc = doc! {
            "_id": object_id,
            "prv_candidates": prv_candidates_doc,
            "prv_nondetections": prv_nondetections_doc,
            "fp_hists": fp_hist_doc,
            "cross_matches": xmatches,
            "aliases": survey_matches,
            "created_at": now,
            "updated_at": now,
            "coordinates": {
                "radec_geojson": {
                    "type": "Point",
                    "coordinates": [ra - 180.0, dec],
                },
            },
        };

        self.alert_aux_collection
            .insert_one(alert_aux_doc)
            .await
            .map_err(|e| match *e.kind {
                mongodb::error::ErrorKind::Write(mongodb::error::WriteFailure::WriteError(
                    write_error,
                )) if write_error.code == 11000 => AlertError::AlertAuxExists,
                _ => e.into(),
            })?;
        Ok(())
    }

    #[instrument(skip(self), err)]
    async fn check_alert_aux_exists(&self, object_id: &str) -> Result<bool, AlertError> {
        let alert_aux_exists = self
            .alert_aux_collection
            .count_documents(doc! { "_id": object_id })
            .await?
            > 0;
        Ok(alert_aux_exists)
    }

    #[instrument(skip_all)]
    fn format_prv_candidates_and_fp_hist(
        &self,
        prv_candidates: &Vec<ZtfPrvCandidate>,
        candidate_doc: Document,
        fp_hist: &Vec<ZtfForcedPhot>,
    ) -> (Vec<Document>, Vec<Document>, Vec<Document>) {
        // we split the prv_candidates into detections and non-detections
        let mut prv_candidates_doc = vec![];
        let mut prv_nondetections_doc = vec![];

        for p in prv_candidates {
            if p.prv_candidate.magpsf.is_some() {
                prv_candidates_doc.push(mongify(&p));
            } else {
                prv_nondetections_doc.push(mongify(&p));
            }
        }
        prv_candidates_doc.push(candidate_doc);

        let fp_hist_doc = fp_hist.into_iter().map(|x| mongify(&x)).collect::<Vec<_>>();
        (prv_candidates_doc, prv_nondetections_doc, fp_hist_doc)
    }
}

#[async_trait::async_trait]
impl AlertWorker for ZtfAlertWorker {
    #[instrument(err)]
    async fn new(config_path: &str) -> Result<ZtfAlertWorker, AlertWorkerError> {
        let config_file =
            conf::load_raw_config(&config_path).inspect_err(as_error!("failed to load config"))?;

        let xmatch_configs = conf::build_xmatch_configs(&config_file, &Survey::Ztf)
            .inspect_err(as_error!("failed to load xmatch config"))?;

        let db: mongodb::Database = conf::build_db(&config_file)
            .await
            .inspect_err(as_error!("failed to create mongo client"))?;

        let alert_collection = db.collection(&ALERT_COLLECTION);
        let alert_aux_collection = db.collection(&ALERT_AUX_COLLECTION);
        let alert_cutout_collection = db.collection(&ALERT_CUTOUT_COLLECTION);

        let lsst_alert_aux_collection: mongodb::Collection<Document> =
            db.collection(&lsst::ALERT_AUX_COLLECTION);

        let decam_alert_aux_collection: mongodb::Collection<Document> =
            db.collection(&decam::ALERT_AUX_COLLECTION);

        let worker = ZtfAlertWorker {
            stream_name: STREAM_NAME.to_string(),
            xmatch_configs,
            db,
            alert_collection,
            alert_aux_collection,
            alert_cutout_collection,
            schema_cache: SchemaCache::default(),
            lsst_alert_aux_collection,
            decam_alert_aux_collection,
        };
        Ok(worker)
    }

    fn stream_name(&self) -> String {
        self.stream_name.clone()
    }

    fn input_queue_name(&self) -> String {
        format!("{}_alerts_packets_queue", self.stream_name)
    }

    fn output_queue_name(&self) -> String {
        format!("{}_alerts_enrichment_queue", self.stream_name)
    }

    #[instrument(
        skip(
            self,
            ra,
            dec,
            prv_candidates_doc,
            prv_nondetections_doc,
            fp_hist_doc,
            survey_matches
        ),
        err
    )]
    async fn insert_aux(
        self: &mut Self,
        object_id: &str,
        ra: f64,
        dec: f64,
        prv_candidates_doc: &Vec<Document>,
        prv_nondetections_doc: &Vec<Document>,
        fp_hist_doc: &Vec<Document>,
        survey_matches: &Option<Document>,
        now: f64,
    ) -> Result<(), AlertError> {
        let xmatches = xmatch(ra, dec, &self.xmatch_configs, &self.db).await?;
        self.insert_alert_aux(
            object_id.into(),
            ra,
            dec,
            prv_candidates_doc,
            prv_nondetections_doc,
            fp_hist_doc,
            xmatches,
            survey_matches,
            now,
        )
        .await?;
        Ok(())
    }

    #[instrument(
        skip(
            self,
            prv_candidates_doc,
            prv_nondetections_doc,
            fp_hist_doc,
            survey_matches
        ),
        err
    )]
    async fn update_aux(
        self: &mut Self,
        object_id: &str,
        prv_candidates_doc: &Vec<Document>,
        prv_nondetections_doc: &Vec<Document>,
        fp_hist_doc: &Vec<Document>,
        survey_matches: &Option<Document>,
        now: f64,
    ) -> Result<(), AlertError> {
        let update_pipeline = vec![doc! {
            "$set": {
                "prv_candidates": update_timeseries_op("prv_candidates", "jd", prv_candidates_doc),
                "prv_nondetections": update_timeseries_op("prv_nondetections", "jd", prv_nondetections_doc),
                "fp_hists": update_timeseries_op("fp_hists", "jd", fp_hist_doc),
                "aliases": survey_matches,
                "updated_at": now,
            }
        }];
        self.alert_aux_collection
            .update_one(doc! { "_id": object_id }, update_pipeline)
            .await?;
        Ok(())
    }

    #[instrument(skip_all, err)]
    async fn process_alert(
        self: &mut Self,
        avro_bytes: &[u8],
    ) -> Result<ProcessAlertStatus, AlertError> {
        let now = Time::now().to_jd();
        let mut alert: ZtfAlert = self
            .schema_cache
            .alert_from_avro_bytes(avro_bytes)
            .inspect_err(as_error!())?;

        let candid = alert.candid();
        let object_id = alert.object_id();
        let ra = alert.ra();
        let dec = alert.dec();

        let prv_candidates = match alert.prv_candidates.take() {
            Some(candidates) => candidates,
            None => Vec::new(),
        };
        let fp_hist = match alert.fp_hists.take() {
            Some(hist) => hist,
            None => Vec::new(),
        };

        let candidate_doc = mongify(&alert.candidate);

        // add the cutouts, skip processing if the cutouts already exist
        let cutout_status = self
            .format_and_insert_cutouts(
                candid,
                alert.cutout_science,
                alert.cutout_template,
                alert.cutout_difference,
                &self.alert_cutout_collection,
            )
            .await
            .inspect_err(as_error!())?;

        if let ProcessAlertStatus::Exists(_) = cutout_status {
            return Ok(cutout_status);
        }

        let alert_aux_exists = self
            .check_alert_aux_exists(&object_id)
            .await
            .inspect_err(as_error!())?;

        let (prv_candidates_doc, prv_nondetections_doc, fp_hist_doc) = self
            .format_prv_candidates_and_fp_hist(&prv_candidates, candidate_doc.clone(), &fp_hist);

        let survey_matches = Some(
            self.get_survey_matches(ra, dec)
                .await
                .inspect_err(as_error!())?,
        );

        if !alert_aux_exists {
            let result = self
                .insert_aux(
                    &object_id,
                    ra,
                    dec,
                    &prv_candidates_doc,
                    &prv_nondetections_doc,
                    &fp_hist_doc,
                    &survey_matches,
                    now,
                )
                .await;
            if let Err(AlertError::AlertAuxExists) = result {
                self.update_aux(
                    &object_id,
                    &prv_candidates_doc,
                    &prv_nondetections_doc,
                    &fp_hist_doc,
                    &survey_matches,
                    now,
                )
                .await
                .inspect_err(as_error!())?;
            } else {
                result.inspect_err(as_error!())?;
            }
        } else {
            self.update_aux(
                &object_id,
                &prv_candidates_doc,
                &prv_nondetections_doc,
                &fp_hist_doc,
                &survey_matches,
                now,
            )
            .await
            .inspect_err(as_error!())?;
        }

        // insert the alert
        let status = self
            .format_and_insert_alert(
                candid,
                &object_id,
                ra,
                dec,
                &candidate_doc,
                now,
                &self.alert_collection,
            )
            .await
            .inspect_err(as_error!())?;

        Ok(status)
    }
}

#[cfg(test)]
mod tests {
    use super::*;
    use crate::utils::{
        enums::Survey,
        testing::{ztf_alert_worker, AlertRandomizer},
    };

    #[tokio::test]
    async fn test_ztf_alert_from_avro_bytes() {
        let mut alert_worker = ztf_alert_worker().await;

        let (candid, object_id, ra, dec, bytes_content) =
            AlertRandomizer::new_randomized(Survey::Ztf).get().await;
        let alert = alert_worker
            .schema_cache
            .alert_from_avro_bytes(&bytes_content);
        assert!(alert.is_ok());

        // validate the alert
        let alert: ZtfAlert = alert.unwrap();
        assert_eq!(alert.schemavsn, "4.02");
        assert_eq!(alert.publisher, "ZTF (www.ztf.caltech.edu)");
        assert_eq!(alert.object_id, object_id);
        assert_eq!(alert.candid, candid);
        assert_eq!(alert.candidate.candidate.ra, ra);
        assert_eq!(alert.candidate.candidate.dec, dec);

        // validate the prv_candidates
        let prv_candidates = alert.clone().prv_candidates;
        assert!(!prv_candidates.is_none());

        let prv_candidates = prv_candidates.unwrap();
        assert_eq!(prv_candidates.len(), 10);

        let non_detection = prv_candidates.get(0).unwrap();
        assert_eq!(non_detection.prv_candidate.magpsf.is_none(), true);
        assert_eq!(non_detection.prv_candidate.diffmaglim.is_some(), true);

        let detection = prv_candidates.get(1).unwrap();
        assert_eq!(detection.prv_candidate.magpsf.is_some(), true);
        assert_eq!(detection.prv_candidate.sigmapsf.is_some(), true);
        assert_eq!(detection.prv_candidate.diffmaglim.is_some(), true);
        assert_eq!(detection.prv_candidate.isdiffpos.is_some(), true);

        // validate the fp_hists
        let fp_hists = alert.clone().fp_hists;
        assert!(fp_hists.is_some());

        let fp_hists = fp_hists.unwrap();
        assert_eq!(fp_hists.len(), 10);

        // at the moment, negative fluxes should yield detections,
        // but with isdiffpos = false
        let fp_negative_det = fp_hists.get(0).unwrap();
<<<<<<< HEAD
        println!("{:?}", fp_negative_det);
=======
>>>>>>> 55268481
        assert!((fp_negative_det.magpsf.unwrap() - 15.949999).abs() < 1e-6);
        assert!((fp_negative_det.sigmapsf.unwrap() - 0.002316).abs() < 1e-6);
        assert!((fp_negative_det.diffmaglim - 20.879942).abs() < 1e-6);
        assert_eq!(fp_negative_det.isdiffpos.unwrap(), false);
        assert!((fp_negative_det.snr.unwrap() - 468.75623).abs() < 1e-6);
        assert!((fp_negative_det.fp_hist.jd - 2460447.920278).abs() < 1e-6);

        let fp_positive_det = fp_hists.get(9).unwrap();
        assert!((fp_positive_det.magpsf.unwrap() - 20.801506).abs() < 1e-6);
        assert!((fp_positive_det.sigmapsf.unwrap() - 0.3616859).abs() < 1e-6);
        assert!((fp_positive_det.diffmaglim - 20.247562).abs() < 1e-6);
        assert_eq!(fp_positive_det.isdiffpos.is_some(), true);
        assert!((fp_positive_det.snr.unwrap() - 3.0018756).abs() < 1e-6);
        assert!((fp_positive_det.fp_hist.jd - 2460420.9637616).abs() < 1e-6);

        // validate the cutouts
        assert_eq!(alert.cutout_science.len(), 13107);
        assert_eq!(alert.cutout_template.len(), 12410);
        assert_eq!(alert.cutout_difference.len(), 14878);
    }
}<|MERGE_RESOLUTION|>--- conflicted
+++ resolved
@@ -399,17 +399,10 @@
 {
     let fp_hists = <Vec<FpHist> as Deserialize>::deserialize(deserializer)?
         .into_iter()
-<<<<<<< HEAD
-        .filter_map(|fp| ForcedPhot::try_from(fp).ok())
-        .collect();
-
-    Ok(Some(forced_phots))
-=======
         .filter_map(|fp| ZtfForcedPhot::try_from(fp).ok())
         .collect();
 
     Ok(Some(fp_hists))
->>>>>>> 55268481
 }
 
 fn deserialize_ssnamenr<'de, D>(deserializer: D) -> Result<Option<String>, D::Error>
@@ -946,10 +939,6 @@
         // at the moment, negative fluxes should yield detections,
         // but with isdiffpos = false
         let fp_negative_det = fp_hists.get(0).unwrap();
-<<<<<<< HEAD
-        println!("{:?}", fp_negative_det);
-=======
->>>>>>> 55268481
         assert!((fp_negative_det.magpsf.unwrap() - 15.949999).abs() < 1e-6);
         assert!((fp_negative_det.sigmapsf.unwrap() - 0.002316).abs() < 1e-6);
         assert!((fp_negative_det.diffmaglim - 20.879942).abs() < 1e-6);
