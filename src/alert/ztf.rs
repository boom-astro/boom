--- conflicted
+++ resolved
@@ -511,12 +511,7 @@
         Ok(alert)
     }
 
-<<<<<<< HEAD
-    #[instrument(skip(self), err)]
-    async fn get_lsst_matches(&self, ra: f64, dec: f64) -> Result<Vec<i64>, AlertError> {
-=======
     async fn get_lsst_matches(&self, ra: f64, dec: f64) -> Result<Vec<String>, AlertError> {
->>>>>>> 9018ef17
         let lsst_matches = if dec <= LSST_DEC_LIMIT as f64 {
             let result = self
                 .lsst_alert_aux_collection
@@ -762,11 +757,7 @@
     )]
     async fn insert_aux(
         self: &mut Self,
-<<<<<<< HEAD
-        object_id: impl Into<Self::ObjectId> + Send + Debug,
-=======
         object_id: &str,
->>>>>>> 9018ef17
         ra: f64,
         dec: f64,
         prv_candidates_doc: &Vec<Document>,
@@ -776,7 +767,6 @@
         now: f64,
     ) -> Result<(), AlertError> {
         let xmatches = xmatch(ra, dec, &self.xmatch_configs, &self.db).await?;
-<<<<<<< HEAD
         self.insert_alert_aux(
             object_id.into(),
             ra,
@@ -789,40 +779,6 @@
             now,
         )
         .await?;
-=======
-        trace!("Xmatch took: {:?}", start.elapsed());
-
-        let start = std::time::Instant::now();
-        let alert_aux_doc = doc! {
-            "_id": object_id,
-            "prv_candidates": prv_candidates_doc,
-            "prv_nondetections": prv_nondetections_doc,
-            "fp_hists": fp_hist_doc,
-            "cross_matches": xmatches,
-            "aliases": survey_matches,
-            "created_at": now,
-            "updated_at": now,
-            "coordinates": {
-                "radec_geojson": {
-                    "type": "Point",
-                    "coordinates": [ra - 180.0, dec],
-                },
-            },
-        };
-
-        self.alert_aux_collection
-            .insert_one(alert_aux_doc)
-            .await
-            .map_err(|e| match *e.kind {
-                mongodb::error::ErrorKind::Write(mongodb::error::WriteFailure::WriteError(
-                    write_error,
-                )) if write_error.code == 11000 => AlertError::AlertAuxExists,
-                _ => e.into(),
-            })?;
-
-        trace!("Inserting alert_aux: {:?}", start.elapsed());
-
->>>>>>> 9018ef17
         Ok(())
     }
 
@@ -838,11 +794,7 @@
     )]
     async fn update_aux(
         self: &mut Self,
-<<<<<<< HEAD
-        object_id: impl Into<Self::ObjectId> + Send + Debug,
-=======
         object_id: &str,
->>>>>>> 9018ef17
         prv_candidates_doc: &Vec<Document>,
         prv_nondetections_doc: &Vec<Document>,
         fp_hist_doc: &Vec<Document>,
