use crate::{
    alert::{
        base::{Alert, AlertError, AlertWorker, AlertWorkerError, ProcessAlertStatus},
<<<<<<< HEAD
        decam, get_schema_and_startidx, lsst,
=======
        get_schema_and_startidx, lsst,
>>>>>>> a6f00d10
    },
    conf,
    utils::{
        conversions::{flux2mag, fluxerr2diffmaglim, SNT},
        db::mongify,
        o11y::{as_error, log_error, WARN},
        spatial::xmatch,
    },
};
use apache_avro::from_value;
use apache_avro::{from_avro_datum, Schema};
use constcat::concat;
use flare::Time;
use mongodb::bson::{doc, Document};
use serde::{Deserialize, Deserializer, Serialize};
use serde_with::{serde_as, skip_serializing_none};
use std::fmt::Debug;
use tracing::{instrument, warn};

pub const STREAM_NAME: &str = "ZTF";
<<<<<<< HEAD
// pub const ZTF_DEC_RANGE: (f64, f64) = (-30.0, 90.0);
pub const ZTF_UNCERTAINTY: f64 = 2.; // 2 arcsec
=======
pub const ZTF_POSITION_UNCERTAINTY: f64 = 2.; // arcsec
>>>>>>> a6f00d10
pub const ALERT_COLLECTION: &str = concat!(STREAM_NAME, "_alerts");
pub const ALERT_AUX_COLLECTION: &str = concat!(STREAM_NAME, "_alerts_aux");
pub const ALERT_CUTOUT_COLLECTION: &str = concat!(STREAM_NAME, "_alerts_cutouts");

pub const ZTF_LSST_XMATCH_RADIUS: f64 =
<<<<<<< HEAD
    (ZTF_UNCERTAINTY.max(lsst::LSST_UNCERTAINTY) / 3600.0_f64).to_radians();
pub const ZTF_DECAM_XMATCH_RADIUS: f64 =
    (ZTF_UNCERTAINTY.max(decam::DECAM_UNCERTAINTY) / 3600.0_f64).to_radians();
=======
    (ZTF_POSITION_UNCERTAINTY.max(lsst::LSST_POSITION_UNCERTAINTY) / 3600.0_f64).to_radians();
>>>>>>> a6f00d10

#[derive(Debug, PartialEq, Eq, Clone, Deserialize, Serialize)]
pub struct Cutout {
    #[serde(rename = "fileName")]
    pub file_name: String,
    #[serde(rename = "stampData")]
    #[serde(with = "apache_avro::serde_avro_bytes")]
    pub stamp_data: Vec<u8>,
}

#[serde_as]
#[skip_serializing_none]
#[derive(Debug, PartialEq, Clone, Deserialize, Serialize)]
pub struct PrvCandidate {
    pub jd: f64,
    #[serde(rename(deserialize = "fid", serialize = "band"))]
    #[serde(deserialize_with = "deserialize_fid")]
    pub band: String,
    pub pid: i64,
    pub diffmaglim: Option<f32>,
    pub programpi: Option<String>,
    pub programid: i32,
    pub candid: Option<i64>,
    #[serde(deserialize_with = "deserialize_isdiffpos_option")]
    pub isdiffpos: Option<bool>,
    pub nid: Option<i32>,
    pub rcid: Option<i32>,
    pub field: Option<i32>,
    pub ra: Option<f64>,
    pub dec: Option<f64>,
    pub magpsf: Option<f32>,
    pub sigmapsf: Option<f32>,
    pub chipsf: Option<f32>,
    pub magap: Option<f32>,
    pub sigmagap: Option<f32>,
    pub distnr: Option<f32>,
    pub magnr: Option<f32>,
    pub sigmagnr: Option<f32>,
    pub chinr: Option<f32>,
    pub sharpnr: Option<f32>,
    pub sky: Option<f32>,
    pub fwhm: Option<f32>,
    pub mindtoedge: Option<f32>,
    pub seeratio: Option<f32>,
    pub aimage: Option<f32>,
    pub bimage: Option<f32>,
    pub elong: Option<f32>,
    pub nneg: Option<i32>,
    pub nbad: Option<i32>,
    pub rb: Option<f32>,
    pub ssdistnr: Option<f32>,
    pub ssmagnr: Option<f32>,
    #[serde(deserialize_with = "deserialize_ssnamenr")]
    pub ssnamenr: Option<String>,
    pub ranr: Option<f64>,
    pub decnr: Option<f64>,
    pub scorr: Option<f64>,
    pub magzpsci: Option<f32>,
}

/// avro alert schema
#[serde_as]
#[skip_serializing_none]
#[derive(Debug, PartialEq, Clone, Deserialize, Serialize)]
pub struct FpHist {
    pub field: Option<i32>,
    pub rcid: Option<i32>,
    #[serde(rename(deserialize = "fid", serialize = "band"))]
    #[serde(deserialize_with = "deserialize_fid")]
    pub band: String,
    pub pid: i64,
    pub rfid: i64,
    pub magzpsci: Option<f32>,
    pub magzpsciunc: Option<f32>,
    pub magzpscirms: Option<f32>,
    pub exptime: Option<f32>,
    pub diffmaglim: Option<f32>,
    pub programid: i32,
    pub jd: f64,
    #[serde(deserialize_with = "deserialize_missing_flux")]
    pub forcediffimflux: Option<f32>,
    #[serde(deserialize_with = "deserialize_missing_flux")]
    pub forcediffimfluxunc: Option<f32>,
    pub procstatus: Option<String>,
    pub distnr: Option<f32>,
    pub magnr: Option<f32>,
    pub sigmagnr: Option<f32>,
    pub chinr: Option<f32>,
    pub sharpnr: Option<f32>,
}

// we want a custom deserializer for forcediffimflux, to avoid NaN values and -9999.0
fn deserialize_missing_flux<'de, D>(deserializer: D) -> Result<Option<f32>, D::Error>
where
    D: Deserializer<'de>,
{
    let value: Option<f32> = Option::deserialize(deserializer)?;
    Ok(value.filter(|&x| x != -9999.0 && !x.is_nan()))
}

#[serde_as]
#[skip_serializing_none]
#[derive(Debug, PartialEq, Clone, Deserialize, Serialize)]
pub struct ForcedPhot {
    #[serde(flatten)]
    pub fp_hist: FpHist,
    pub magpsf: Option<f32>,
    pub sigmapsf: Option<f32>,
    pub diffmaglim: f32,
    pub isdiffpos: Option<bool>,
    pub snr: Option<f32>,
}

impl TryFrom<FpHist> for ForcedPhot {
    type Error = AlertError;
    fn try_from(fp_hist: FpHist) -> Result<Self, Self::Error> {
        let psf_flux_err = fp_hist
            .forcediffimfluxunc
            .ok_or(AlertError::MissingFluxPSF)?;

        let magzpsci = fp_hist.magzpsci.ok_or(AlertError::MissingMagZPSci)?;

        let (magpsf, sigmapsf, isdiffpos, snr) = match fp_hist.forcediffimflux {
            Some(psf_flux) if (psf_flux / psf_flux_err) > SNT => {
                let (magpsf, sigmapsf) = flux2mag(psf_flux, psf_flux_err, magzpsci);
                let isdiffpos = psf_flux > 0.0;
                (
                    Some(magpsf),
                    Some(sigmapsf),
                    Some(isdiffpos),
                    Some(psf_flux / psf_flux_err),
                )
            }
            _ => (None, None, None, None),
        };

        let diffmaglim = fluxerr2diffmaglim(psf_flux_err, magzpsci);

        Ok(ForcedPhot {
            fp_hist,
            magpsf,
            sigmapsf,
            diffmaglim,
            isdiffpos,
            snr,
        })
    }
}

/// avro alert schema
#[serde_as]
#[skip_serializing_none]
#[derive(Debug, PartialEq, Clone, Deserialize, Serialize)]
pub struct Candidate {
    pub jd: f64,
    #[serde(rename(deserialize = "fid", serialize = "band"))]
    #[serde(deserialize_with = "deserialize_fid")]
    pub band: String,
    pub pid: i64,
    pub diffmaglim: Option<f32>,
    pub programpi: Option<String>,
    pub programid: i32,
    pub candid: i64,
    #[serde(deserialize_with = "deserialize_isdiffpos")]
    pub isdiffpos: bool,
    pub nid: Option<i32>,
    pub rcid: Option<i32>,
    pub field: Option<i32>,
    pub ra: f64,
    pub dec: f64,
    pub magpsf: f32,
    pub sigmapsf: f32,
    pub chipsf: Option<f32>,
    pub magap: Option<f32>,
    pub sigmagap: Option<f32>,
    pub distnr: Option<f32>,
    pub magnr: Option<f32>,
    pub sigmagnr: Option<f32>,
    pub chinr: Option<f32>,
    pub sharpnr: Option<f32>,
    pub sky: Option<f32>,
    pub fwhm: Option<f32>,
    pub mindtoedge: Option<f32>,
    pub seeratio: Option<f32>,
    pub aimage: Option<f32>,
    pub bimage: Option<f32>,
    pub elong: Option<f32>,
    pub nneg: Option<i32>,
    pub nbad: Option<i32>,
    pub rb: Option<f32>,
    pub ssdistnr: Option<f32>,
    pub ssmagnr: Option<f32>,
    #[serde(deserialize_with = "deserialize_ssnamenr")]
    pub ssnamenr: Option<String>,
    pub ranr: f64,
    pub decnr: f64,
    pub sgmag1: Option<f32>,
    pub srmag1: Option<f32>,
    pub simag1: Option<f32>,
    pub szmag1: Option<f32>,
    pub sgscore1: Option<f32>,
    pub distpsnr1: Option<f32>,
    pub ndethist: i32,
    pub ncovhist: i32,
    pub jdstarthist: Option<f64>,
    pub scorr: Option<f64>,
    pub sgmag2: Option<f32>,
    pub srmag2: Option<f32>,
    pub simag2: Option<f32>,
    pub szmag2: Option<f32>,
    pub sgscore2: Option<f32>,
    pub distpsnr2: Option<f32>,
    pub sgmag3: Option<f32>,
    pub srmag3: Option<f32>,
    pub simag3: Option<f32>,
    pub szmag3: Option<f32>,
    pub sgscore3: Option<f32>,
    pub distpsnr3: Option<f32>,
    pub nmtchps: i32,
    pub dsnrms: Option<f32>,
    pub ssnrms: Option<f32>,
    pub dsdiff: Option<f32>,
    pub magzpsci: Option<f32>,
    pub magzpsciunc: Option<f32>,
    pub magzpscirms: Option<f32>,
    pub zpmed: Option<f32>,
    pub exptime: Option<f32>,
    pub drb: Option<f32>,

    pub clrcoeff: Option<f32>,
    pub clrcounc: Option<f32>,
    pub neargaia: Option<f32>,
    pub neargaiabright: Option<f32>,
}

fn deserialize_isdiffpos_option<'de, D>(deserializer: D) -> Result<Option<bool>, D::Error>
where
    D: Deserializer<'de>,
{
    let value: serde_json::Value = Deserialize::deserialize(deserializer)?;
    match value {
        serde_json::Value::String(s) => {
            // if s is in t, T, true, True, "1"
            if s.eq_ignore_ascii_case("t")
                || s.eq_ignore_ascii_case("true")
                || s.eq_ignore_ascii_case("1")
            {
                Ok(Some(true))
            } else {
                Ok(Some(false))
            }
        }
        serde_json::Value::Number(n) => Ok(Some(
            n.as_i64().ok_or(serde::de::Error::custom(
                "Failed to convert isdiffpos to i64",
            ))? == 1,
        )),
        serde_json::Value::Bool(b) => Ok(Some(b)),
        _ => Ok(None),
    }
}

fn deserialize_isdiffpos<'de, D>(deserializer: D) -> Result<bool, D::Error>
where
    D: Deserializer<'de>,
{
    deserialize_isdiffpos_option(deserializer).map(|x| x.unwrap())
}

fn deserialize_fid<'de, D>(deserializer: D) -> Result<String, D::Error>
where
    D: Deserializer<'de>,
{
    // the fid is a mapper: 1 = g, 2 = r, 3 = i
    let fid: i32 = Deserialize::deserialize(deserializer)?;
    match fid {
        1 => Ok("g".to_string()),
        2 => Ok("r".to_string()),
        3 => Ok("i".to_string()),
        _ => Err(serde::de::Error::custom(format!("Unknown fid: {}", fid))),
    }
}

fn deserialize_prv_forced_sources<'de, D>(
    deserializer: D,
) -> Result<Option<Vec<ForcedPhot>>, D::Error>
where
    D: Deserializer<'de>,
{
    let dia_forced_sources = <Vec<FpHist> as Deserialize>::deserialize(deserializer)?;
    let forced_phots = dia_forced_sources
        .into_iter()
        .map(ForcedPhot::try_from)
        .collect::<Result<Vec<ForcedPhot>, AlertError>>()
        .map_err(serde::de::Error::custom)?;
    Ok(Some(forced_phots))
}

fn deserialize_ssnamenr<'de, D>(deserializer: D) -> Result<Option<String>, D::Error>
where
    D: Deserializer<'de>,
{
    // if the value is null, "null", "", return None
    let value: Option<String> = Deserialize::deserialize(deserializer)?;
    Ok(value.filter(|s| !s.is_empty() && !s.eq_ignore_ascii_case("null")))
}

#[derive(Debug, PartialEq, Clone, Deserialize, Serialize)]
pub struct ZtfAlert {
    pub schemavsn: String,
    pub publisher: String,
    #[serde(rename = "objectId")]
    pub object_id: String,
    pub candid: i64,
    pub candidate: Candidate,
    pub prv_candidates: Option<Vec<PrvCandidate>>,
    #[serde(deserialize_with = "deserialize_prv_forced_sources")]
    pub fp_hists: Option<Vec<ForcedPhot>>,
    #[serde(
        rename = "cutoutScience",
        deserialize_with = "deserialize_cutout_as_bytes"
    )]
    pub cutout_science: Vec<u8>,
    #[serde(
        rename = "cutoutTemplate",
        deserialize_with = "deserialize_cutout_as_bytes"
    )]
    pub cutout_template: Vec<u8>,
    #[serde(
        rename = "cutoutDifference",
        deserialize_with = "deserialize_cutout_as_bytes"
    )]
    pub cutout_difference: Vec<u8>,
}

fn deserialize_cutout_as_bytes<'de, D>(deserializer: D) -> Result<Vec<u8>, D::Error>
where
    D: Deserializer<'de>,
{
    let cutout: Option<Cutout> = Option::deserialize(deserializer)?;
    // if cutout is None, return an error
    match cutout {
        None => Err(serde::de::Error::custom("Missing cutout data")),
        Some(cutout) => Ok(cutout.stamp_data),
    }
}

impl Alert for ZtfAlert {
    fn object_id(&self) -> String {
        self.object_id.clone()
    }
    fn ra(&self) -> f64 {
        self.candidate.ra
    }
    fn dec(&self) -> f64 {
        self.candidate.dec
    }
    fn candid(&self) -> i64 {
        self.candid
    }
}

pub struct ZtfAlertWorker {
    stream_name: String,
    xmatch_configs: Vec<conf::CatalogXmatchConfig>,
    db: mongodb::Database,
    alert_collection: mongodb::Collection<Document>,
    alert_aux_collection: mongodb::Collection<Document>,
    alert_cutout_collection: mongodb::Collection<Document>,
    cached_schema: Option<Schema>,
    cached_start_idx: Option<usize>,
    lsst_alert_aux_collection: mongodb::Collection<Document>,
    decam_alert_aux_collection: mongodb::Collection<Document>,
}

impl ZtfAlertWorker {
    #[instrument(skip(self), err)]
    async fn get_survey_matches(&self, ra: f64, dec: f64) -> Result<Document, AlertError> {
        let lsst_matches = self
            .get_matches(
                ra,
                dec,
                lsst::LSST_DEC_RANGE,
                ZTF_LSST_XMATCH_RADIUS,
                &self.lsst_alert_aux_collection,
            )
            .await?;
<<<<<<< HEAD

        let decam_matches = self
            .get_matches(
                ra,
                dec,
                decam::DECAM_DEC_RANGE,
                ZTF_DECAM_XMATCH_RADIUS,
                &self.decam_alert_aux_collection,
            )
            .await?;
=======
>>>>>>> a6f00d10

        Ok(doc! {
            "LSST": lsst_matches,
            "DECAM": decam_matches,
        })
    }

    #[instrument(
        skip(
            self,
            prv_candidates_doc,
            prv_nondetections_doc,
            fp_hist_doc,
            xmatches,
            survey_matches
        ),
        err
    )]
    async fn insert_alert_aux(
        &self,
        object_id: String,
        ra: f64,
        dec: f64,
        prv_candidates_doc: &Vec<Document>,
        prv_nondetections_doc: &Vec<Document>,
        fp_hist_doc: &Vec<Document>,
        xmatches: Document,
        survey_matches: &Option<Document>,
        now: f64,
    ) -> Result<(), AlertError> {
        let alert_aux_doc = doc! {
            "_id": object_id,
            "prv_candidates": prv_candidates_doc,
            "prv_nondetections": prv_nondetections_doc,
            "fp_hists": fp_hist_doc,
            "cross_matches": xmatches,
            "aliases": survey_matches,
            "created_at": now,
            "updated_at": now,
            "coordinates": {
                "radec_geojson": {
                    "type": "Point",
                    "coordinates": [ra - 180.0, dec],
                },
            },
        };

        self.alert_aux_collection
            .insert_one(alert_aux_doc)
            .await
            .map_err(|e| match *e.kind {
                mongodb::error::ErrorKind::Write(mongodb::error::WriteFailure::WriteError(
                    write_error,
                )) if write_error.code == 11000 => AlertError::AlertAuxExists,
                _ => e.into(),
            })?;
        Ok(())
    }

    #[instrument(skip(self), err)]
    async fn check_alert_aux_exists(&self, object_id: &str) -> Result<bool, AlertError> {
        let alert_aux_exists = self
            .alert_aux_collection
            .count_documents(doc! { "_id": object_id })
            .await?
            > 0;
        Ok(alert_aux_exists)
    }

    #[instrument(skip_all)]
    fn format_prv_candidates_and_fp_hist(
        &self,
        prv_candidates: Option<Vec<PrvCandidate>>,
        candidate_doc: Document,
        fp_hist: Option<Vec<ForcedPhot>>,
    ) -> (Vec<Document>, Vec<Document>, Vec<Document>) {
        // we split the prv_candidates into detections and non-detections
        let mut prv_candidates_doc = vec![];
        let mut prv_nondetections_doc = vec![];

        for prv_candidate in prv_candidates.unwrap_or(vec![]) {
            if prv_candidate.magpsf.is_some() {
                prv_candidates_doc.push(mongify(&prv_candidate));
            } else {
                prv_nondetections_doc.push(mongify(&prv_candidate));
            }
        }
        prv_candidates_doc.push(candidate_doc);

        let fp_hist_doc = fp_hist
            .unwrap_or(vec![])
            .into_iter()
            .map(|x| mongify(&x))
            .collect::<Vec<_>>();
        (prv_candidates_doc, prv_nondetections_doc, fp_hist_doc)
    }
}

#[async_trait::async_trait]
impl AlertWorker for ZtfAlertWorker {
    #[instrument(err)]
    async fn new(config_path: &str) -> Result<ZtfAlertWorker, AlertWorkerError> {
        let config_file =
            conf::load_config(&config_path).inspect_err(as_error!("failed to load config"))?;

        let xmatch_configs = conf::build_xmatch_configs(&config_file, STREAM_NAME)
            .inspect_err(as_error!("failed to load xmatch config"))?;

        let db: mongodb::Database = conf::build_db(&config_file)
            .await
            .inspect_err(as_error!("failed to create mongo client"))?;

        let alert_collection = db.collection(&ALERT_COLLECTION);
        let alert_aux_collection = db.collection(&ALERT_AUX_COLLECTION);
        let alert_cutout_collection = db.collection(&ALERT_CUTOUT_COLLECTION);

        let lsst_alert_aux_collection: mongodb::Collection<Document> =
            db.collection(&lsst::ALERT_AUX_COLLECTION);

        let decam_alert_aux_collection: mongodb::Collection<Document> =
            db.collection(&decam::ALERT_AUX_COLLECTION);

        let worker = ZtfAlertWorker {
            stream_name: STREAM_NAME.to_string(),
            xmatch_configs,
            db,
            alert_collection,
            alert_aux_collection,
            alert_cutout_collection,
            cached_schema: None,
            cached_start_idx: None,
            lsst_alert_aux_collection,
            decam_alert_aux_collection,
        };
        Ok(worker)
    }

    fn stream_name(&self) -> String {
        self.stream_name.clone()
    }

    fn input_queue_name(&self) -> String {
        format!("{}_alerts_packets_queue", self.stream_name)
    }

    fn output_queue_name(&self) -> String {
        format!("{}_alerts_classifier_queue", self.stream_name)
    }

    #[instrument(skip_all, err)]
    async fn alert_from_avro_bytes(&mut self, avro_bytes: &[u8]) -> Result<ZtfAlert, AlertError> {
        // if the schema is not cached, get it from the avro_bytes
        let (schema_ref, start_idx) = match (self.cached_schema.as_ref(), self.cached_start_idx) {
            (Some(schema), Some(start_idx)) => (schema, start_idx),
            _ => {
                let (schema, startidx) =
                    get_schema_and_startidx(avro_bytes).inspect_err(as_error!())?;
                self.cached_schema = Some(schema);
                self.cached_start_idx = Some(startidx);
                (self.cached_schema.as_ref().unwrap(), startidx)
            }
        };

        let value = from_avro_datum(schema_ref, &mut &avro_bytes[start_idx..], None);

        // if value is an error, try recomputing the schema from the avro_bytes
        // as it could be that the schema has changed
        let value = match value {
            Ok(value) => value,
            Err(error) => {
                log_error!(
                    WARN,
                    error,
                    "Error deserializing avro message with cached schema"
                );
                let (schema, startidx) =
                    get_schema_and_startidx(avro_bytes).inspect_err(as_error!())?;

                // if it's not an error this time, cache the new schema
                // otherwise return the error
                let value = from_avro_datum(&schema, &mut &avro_bytes[startidx..], None)
                    .inspect_err(as_error!())?;
                self.cached_schema = Some(schema);
                self.cached_start_idx = Some(startidx);
                value
            }
        };

        let alert: ZtfAlert = from_value::<ZtfAlert>(&value).inspect_err(as_error!())?;

        Ok(alert)
    }

    #[instrument(
        skip(
            self,
            ra,
            dec,
            prv_candidates_doc,
            prv_nondetections_doc,
            fp_hist_doc,
            survey_matches
        ),
        err
    )]
    async fn insert_aux(
        self: &mut Self,
        object_id: &str,
        ra: f64,
        dec: f64,
        prv_candidates_doc: &Vec<Document>,
        prv_nondetections_doc: &Vec<Document>,
        fp_hist_doc: &Vec<Document>,
        survey_matches: &Option<Document>,
        now: f64,
    ) -> Result<(), AlertError> {
        let xmatches = xmatch(ra, dec, &self.xmatch_configs, &self.db).await?;
        self.insert_alert_aux(
            object_id.into(),
            ra,
            dec,
            prv_candidates_doc,
            prv_nondetections_doc,
            fp_hist_doc,
            xmatches,
            survey_matches,
            now,
        )
        .await?;
        Ok(())
    }

    #[instrument(
        skip(
            self,
            prv_candidates_doc,
            prv_nondetections_doc,
            fp_hist_doc,
            survey_matches
        ),
        err
    )]
    async fn update_aux(
        self: &mut Self,
        object_id: &str,
        prv_candidates_doc: &Vec<Document>,
        prv_nondetections_doc: &Vec<Document>,
        fp_hist_doc: &Vec<Document>,
        survey_matches: &Option<Document>,
        now: f64,
    ) -> Result<(), AlertError> {
        let update_doc = doc! {
            "$addToSet": {
                "prv_candidates": { "$each": prv_candidates_doc },
                "prv_nondetections": { "$each": prv_nondetections_doc },
                "fp_hists": { "$each": fp_hist_doc }
            },
            "$set": {
                "updated_at": now,
                "aliases": survey_matches,
            }
        };
        self.alert_aux_collection
            .update_one(doc! { "_id": object_id }, update_doc)
            .await?;
        Ok(())
    }

    #[instrument(skip_all, err)]
    async fn process_alert(
        self: &mut Self,
        avro_bytes: &[u8],
    ) -> Result<ProcessAlertStatus, AlertError> {
        let now = Time::now().to_jd();
        let mut alert = self
            .alert_from_avro_bytes(avro_bytes)
            .await
            .inspect_err(as_error!())?;

        let candid = alert.candid();
        let object_id = alert.object_id();
        let ra = alert.ra();
        let dec = alert.dec();

        let prv_candidates = alert.prv_candidates.take();
        let fp_hist = alert.fp_hists.take();

        let candidate_doc = mongify(&alert.candidate);

        let status = self
            .format_and_insert_alert(
                candid,
                &object_id,
                ra,
                dec,
                &candidate_doc,
                now,
                &self.alert_collection,
            )
            .await
            .inspect_err(as_error!())?;
        if let ProcessAlertStatus::Exists(_) = status {
            return Ok(status);
        }

        self.format_and_insert_cutouts(
            candid,
            alert.cutout_science,
            alert.cutout_template,
            alert.cutout_difference,
            &self.alert_cutout_collection,
        )
        .await
        .inspect_err(as_error!())?;
        let alert_aux_exists = self
            .check_alert_aux_exists(&object_id)
            .await
            .inspect_err(as_error!())?;

        let (prv_candidates_doc, prv_nondetections_doc, fp_hist_doc) =
            self.format_prv_candidates_and_fp_hist(prv_candidates, candidate_doc, fp_hist);

        let survey_matches = Some(
            self.get_survey_matches(ra, dec)
                .await
                .inspect_err(as_error!())?,
        );

        if !alert_aux_exists {
            let result = self
                .insert_aux(
                    &object_id,
                    ra,
                    dec,
                    &prv_candidates_doc,
                    &prv_nondetections_doc,
                    &fp_hist_doc,
                    &survey_matches,
                    now,
                )
                .await;
            if let Err(AlertError::AlertAuxExists) = result {
                self.update_aux(
                    &object_id,
                    &prv_candidates_doc,
                    &prv_nondetections_doc,
                    &fp_hist_doc,
                    &survey_matches,
                    now,
                )
                .await
                .inspect_err(as_error!())?;
            } else {
                result.inspect_err(as_error!())?;
            }
        } else {
            self.update_aux(
                &object_id,
                &prv_candidates_doc,
                &prv_nondetections_doc,
                &fp_hist_doc,
                &survey_matches,
                now,
            )
            .await
            .inspect_err(as_error!())?;
        }

        Ok(status)
    }
}<|MERGE_RESOLUTION|>--- conflicted
+++ resolved
@@ -1,11 +1,7 @@
 use crate::{
     alert::{
         base::{Alert, AlertError, AlertWorker, AlertWorkerError, ProcessAlertStatus},
-<<<<<<< HEAD
         decam, get_schema_and_startidx, lsst,
-=======
-        get_schema_and_startidx, lsst,
->>>>>>> a6f00d10
     },
     conf,
     utils::{
@@ -26,25 +22,15 @@
 use tracing::{instrument, warn};
 
 pub const STREAM_NAME: &str = "ZTF";
-<<<<<<< HEAD
-// pub const ZTF_DEC_RANGE: (f64, f64) = (-30.0, 90.0);
-pub const ZTF_UNCERTAINTY: f64 = 2.; // 2 arcsec
-=======
 pub const ZTF_POSITION_UNCERTAINTY: f64 = 2.; // arcsec
->>>>>>> a6f00d10
 pub const ALERT_COLLECTION: &str = concat!(STREAM_NAME, "_alerts");
 pub const ALERT_AUX_COLLECTION: &str = concat!(STREAM_NAME, "_alerts_aux");
 pub const ALERT_CUTOUT_COLLECTION: &str = concat!(STREAM_NAME, "_alerts_cutouts");
 
 pub const ZTF_LSST_XMATCH_RADIUS: f64 =
-<<<<<<< HEAD
-    (ZTF_UNCERTAINTY.max(lsst::LSST_UNCERTAINTY) / 3600.0_f64).to_radians();
+    (ZTF_POSITION_UNCERTAINTY.max(lsst::LSST_POSITION_UNCERTAINTY) / 3600.0_f64).to_radians();
 pub const ZTF_DECAM_XMATCH_RADIUS: f64 =
-    (ZTF_UNCERTAINTY.max(decam::DECAM_UNCERTAINTY) / 3600.0_f64).to_radians();
-=======
-    (ZTF_POSITION_UNCERTAINTY.max(lsst::LSST_POSITION_UNCERTAINTY) / 3600.0_f64).to_radians();
->>>>>>> a6f00d10
-
+    (ZTF_POSITION_UNCERTAINTY.max(decam::DECAM_POSITION_UNCERTAINTY) / 3600.0_f64).to_radians();
 #[derive(Debug, PartialEq, Eq, Clone, Deserialize, Serialize)]
 pub struct Cutout {
     #[serde(rename = "fileName")]
@@ -431,7 +417,6 @@
                 &self.lsst_alert_aux_collection,
             )
             .await?;
-<<<<<<< HEAD
 
         let decam_matches = self
             .get_matches(
@@ -442,8 +427,6 @@
                 &self.decam_alert_aux_collection,
             )
             .await?;
-=======
->>>>>>> a6f00d10
 
         Ok(doc! {
             "LSST": lsst_matches,
