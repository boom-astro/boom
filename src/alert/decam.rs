--- conflicted
+++ resolved
@@ -6,11 +6,7 @@
     conf,
     utils::{
         db::{mongify, update_timeseries_op},
-<<<<<<< HEAD
-        o11y::{as_error, log_error, WARN},
-=======
         o11y::logging::as_error,
->>>>>>> 5c26b91a
         spatial::xmatch,
     },
 };
@@ -231,11 +227,7 @@
         survey_matches: &Option<Document>,
         now: f64,
     ) -> Result<(), AlertError> {
-<<<<<<< HEAD
-        let update_doc = doc! {
-=======
         let update_pipeline = vec![doc! {
->>>>>>> 5c26b91a
             "$set": {
                 "fp_hists": update_timeseries_op("fp_hists", "jd", fp_hist_doc),
                 "aliases": survey_matches,
