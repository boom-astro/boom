use crate::utils::worker::WorkerCmd;
use crate::{
    conf,
    utils::{
        o11y::{as_error, log_error, WARN},
        spatial::XmatchError,
        worker::should_terminate,
    },
};
use apache_avro::{from_avro_datum, Reader, Schema};
use mongodb::{
    bson::{doc, Document},
    Collection,
};
use redis::AsyncCommands;
<<<<<<< HEAD
use serde::{de::Deserializer, Deserialize};
use std::collections::HashMap;
use std::io::Read;
=======
use std::{collections::HashMap, fmt::Debug};
>>>>>>> 4d1e8cd5
use tokio::sync::mpsc;
use tracing::{debug, error, info, instrument};

fn decode_variable<R: Read>(reader: &mut R) -> Result<u64, SchemaRegistryError> {
    let mut i = 0u64;
    let mut buf = [0u8; 1];

    let mut j = 0;
    loop {
        if j > 9 {
            return Err(SchemaRegistryError::IntegerOverflow);
        }
        reader.read_exact(&mut buf[..])?;

        i |= (u64::from(buf[0] & 0x7F)) << (j * 7);
        if (buf[0] >> 7) == 0 {
            break;
        } else {
            j += 1;
        }
    }

    Ok(i)
}

pub fn zag_i64<R: Read>(reader: &mut R) -> Result<i64, SchemaRegistryError> {
    let z = decode_variable(reader)?;
    if z & 0x1 == 0 {
        Ok((z >> 1) as i64)
    } else {
        Ok(!(z >> 1) as i64)
    }
}

fn decode_long<R: Read>(reader: &mut R) -> Result<i64, SchemaRegistryError> {
    Ok(zag_i64(reader)?)
}

pub fn get_schema_and_startidx(avro_bytes: &[u8]) -> Result<(Schema, usize), SchemaRegistryError> {
    // First, we extract the schema from the avro bytes
    let cursor = std::io::Cursor::new(avro_bytes);
    let reader = Reader::new(cursor)?;
    let schema = reader.writer_schema();

    // Then, we look for the index of the start of the data
    // this is based on the Apache Avro specification 1.3.2
    // (https://avro.apache.org/docs/1.3.2/spec.html#Object+Container+Files)
    let mut cursor = std::io::Cursor::new(avro_bytes);

    // Four bytes, ASCII 'O', 'b', 'j', followed by 1
    let mut buf = [0; 4];
    cursor.read_exact(&mut buf)?;
    if buf != [b'O', b'b', b'j', 1u8] {
        return Err(SchemaRegistryError::MagicBytesError);
    }

    // Then there is the file metadata, including the schema
    let meta_schema = Schema::map(Schema::Bytes);
    from_avro_datum(&meta_schema, &mut cursor, None)?;

    // Then the 16-byte, randomly-generated sync marker for this file.
    let mut buf = [0; 16];
    cursor.read_exact(&mut buf)?;

    // each avro record is preceded by:
    // 1. a variable-length integer, the number of records in the block
    // 2. a variable-length integer, the number of bytes in the block
    let nb_records = decode_long(&mut cursor)?;
    if nb_records != 1 {
        return Err(SchemaRegistryError::InvalidRecordCount(nb_records as usize));
    }
    let _ = decode_long(&mut cursor)?;

    // we now have the start index of the data
    let start_idx = cursor.position();

    Ok((schema.to_owned(), start_idx as usize))
}

pub fn deserialize_mjd<'de, D>(deserializer: D) -> Result<f64, D::Error>
where
    D: Deserializer<'de>,
{
    let mjd = <f64 as Deserialize>::deserialize(deserializer)?;
    Ok(mjd + 2400000.5)
}

pub fn deserialize_mjd_option<'de, D>(deserializer: D) -> Result<Option<f64>, D::Error>
where
    D: Deserializer<'de>,
{
    let mjd = <Option<f64> as Deserialize>::deserialize(deserializer)?;
    match mjd {
        Some(mjd) => Ok(Some(mjd + 2400000.5)),
        None => Ok(None),
    }
}

#[derive(thiserror::Error, Debug)]
pub enum SchemaRegistryError {
    #[error("error from avro")]
    Avro(#[from] apache_avro::Error),
    #[error("error from reqwest")]
    Reqwest(#[from] reqwest::Error),
    #[error("error from std::io")]
    Io(#[from] std::io::Error),
    #[error("invalid version")]
    InvalidVersion,
    #[error("invalid subject")]
    InvalidSubject,
    #[error("could not find expected content in response")]
    InvalidResponse,
    #[error("could not find avro magic bytes")]
    MagicBytesError,
    #[error("incorrect number of records in the avro file")]
    InvalidRecordCount(usize),
    #[error("integer overflow")]
    IntegerOverflow,
}

#[derive(thiserror::Error, Debug)]
pub enum AlertError {
    #[error("error from avro")]
    Avro(#[from] apache_avro::Error),
    #[error("value access error from bson")]
    BsonValueAccess(#[from] mongodb::bson::document::ValueAccessError),
    #[error("error from mongodb")]
    Mongodb(#[from] mongodb::error::Error),
    #[error("schema registry error")]
    SchemaRegistryError(#[from] SchemaRegistryError),
    #[error("error from xmatch")]
    Xmatch(#[from] XmatchError),
    #[error("alert aux already exists")]
    AlertAuxExists,
    #[error("missing object_id")]
    MissingObjectId,
    #[error("missing cutout")]
    MissingCutout,
    #[error("missing psf flux")]
    MissingFluxPSF,
    #[error("missing psf flux error")]
    MissingFluxPSFError,
    #[error("missing ap flux")]
    MissingFluxAperture,
    #[error("missing ap flux error")]
    MissingFluxApertureError,
    #[error("missing mag zero point")]
    MissingMagZPSci,
    #[error("could not find avro magic bytes")]
    MagicBytesError,
}

#[derive(Debug, PartialEq)]
pub enum ProcessAlertStatus {
    Added(i64),
    Exists(i64),
}

#[derive(Clone, Debug)]
pub struct SchemaRegistry {
    client: reqwest::Client,
    cache: HashMap<String, Schema>,
    url: String,
}

impl SchemaRegistry {
    #[instrument]
    pub fn new(url: &str) -> Self {
        let client = reqwest::Client::new();
        let cache = HashMap::new();
        SchemaRegistry {
            client,
            cache,
            url: url.to_string(),
        }
    }

    #[instrument(skip(self), err)]
    async fn get_subjects(&self) -> Result<Vec<String>, SchemaRegistryError> {
        let response = self
            .client
            .get(&format!("{}/subjects", &self.url))
            .send()
            .await
            .inspect_err(as_error!("GET request failed for subjects"))?;

        let response = response
            .json::<Vec<String>>()
            .await
            .inspect_err(as_error!("failed to get subjects as JSON"))?;

        Ok(response)
    }

    #[instrument(skip(self), err)]
    async fn get_versions(&self, subject: &str) -> Result<Vec<u32>, SchemaRegistryError> {
        // first we check if the subject exists
        let subjects = self
            .get_subjects()
            .await
            .inspect_err(as_error!("failed to get subjects"))?;
        if !subjects.contains(&subject.to_string()) {
            return Err(SchemaRegistryError::InvalidSubject);
        }

        let response = self
            .client
            .get(&format!("{}/subjects/{}/versions", &self.url, subject))
            .send()
            .await
            .inspect_err(as_error!("GET request failed for versions"))?;

        let response = response
            .json::<Vec<u32>>()
            .await
            .inspect_err(as_error!("failed to get versions as JSON"))?;

        Ok(response)
    }

    async fn _get_schema_by_id(
        &self,
        subject: &str,
        version: u32,
    ) -> Result<Schema, SchemaRegistryError> {
        let versions = self
            .get_versions(subject)
            .await
            .inspect_err(as_error!("failed to get versions"))?;
        if !versions.contains(&version) {
            return Err(SchemaRegistryError::InvalidVersion);
        }

        let response = self
            .client
            .get(&format!(
                "{}/subjects/{}/versions/{}",
                &self.url, subject, version
            ))
            .send()
            .await
            .inspect_err(as_error!("GET request failed for version"))?;

        let response = response
            .json::<serde_json::Value>()
            .await
            .inspect_err(as_error!("failed to get version as JSON"))?;

        let schema_str = response["schema"]
            .as_str()
            .ok_or(SchemaRegistryError::InvalidResponse)?;

        let schema =
            Schema::parse_str(schema_str).inspect_err(as_error!("failed to parse schema"))?;
        Ok(schema)
    }

    #[instrument(skip(self), err)]
    pub async fn get_schema(
        &mut self,
        subject: &str,
        version: u32,
    ) -> Result<&Schema, SchemaRegistryError> {
        let key = format!("{}:{}", subject, version);
        if !self.cache.contains_key(&key) {
            let schema = self._get_schema_by_id(subject, version).await?;
            self.cache.insert(key.clone(), schema);
        }
        Ok(self.cache.get(&key).unwrap())
    }
}

#[derive(thiserror::Error, Debug)]
pub enum AlertWorkerError {
    #[error("failed to load config")]
    LoadConfigError(#[from] conf::BoomConfigError),
    #[error("error from redis")]
    Redis(#[from] redis::RedisError),
    #[error("failed to get avro bytes from the alert queue")]
    GetAvroBytesError,
}

#[async_trait::async_trait]
pub trait AlertWorker {
    type ObjectId;
    async fn new(config_path: &str) -> Result<Self, AlertWorkerError>
    where
        Self: Sized;
    fn stream_name(&self) -> String;
    fn input_queue_name(&self) -> String;
    fn output_queue_name(&self) -> String;
    async fn insert_aux(
        self: &mut Self,
        object_id: &str,
        ra: f64,
        dec: f64,
        prv_candidates_doc: &Vec<Document>,
        prv_nondetections_doc: &Vec<Document>,
        fp_hist_doc: &Vec<Document>,
        survey_matches: &Option<Document>,
        now: f64,
    ) -> Result<(), AlertError>;
    async fn update_aux(
        self: &mut Self,
        object_id: &str,
        prv_candidates_doc: &Vec<Document>,
        prv_nondetections_doc: &Vec<Document>,
        fp_hist_doc: &Vec<Document>,
        survey_matches: &Option<Document>,
        now: f64,
    ) -> Result<(), AlertError>;
<<<<<<< HEAD
    async fn get_matches(
        &self,
        ra: f64,
        dec: f64,
        dec_range: (f64, f64),
        radius_rad: f64,
        collection: &Collection<Document>,
    ) -> Result<Vec<String>, AlertError> {
        let matches = if dec >= dec_range.0 && dec <= dec_range.1 {
            let result = collection
                .find_one(doc! {
                    "coordinates.radec_geojson": {
                        "$nearSphere": [ra - 180.0, dec],
                        "$maxDistance": radius_rad,
                    },
                })
                .projection(doc! {
                    "_id": 1
                })
                .await;
            match result {
                Ok(Some(doc)) => {
                    let object_id = doc.get_str("_id")?;
                    vec![object_id.to_string()]
                }
                Ok(None) => vec![],
                Err(e) => {
                    error!("Error cross-matching with LSST: {}", e);
                    vec![]
                }
            }
        } else {
            vec![]
        };
        Ok(matches)
    }
    async fn process_alert(self: &mut Self, avro_bytes: &[u8]) -> Result<i64, AlertError>;
=======
    async fn process_alert(
        self: &mut Self,
        avro_bytes: &[u8],
    ) -> Result<ProcessAlertStatus, AlertError>;
>>>>>>> 4d1e8cd5
}

fn report_progress(start: &std::time::Instant, stream: &str, count: u64, message: &str) {
    let elapsed = start.elapsed().as_secs();
    info!(
        stream,
        count,
        elapsed,
        average_rate = count as f64 / elapsed as f64,
        "{}",
        message,
    );
}
#[tokio::main]
#[instrument(skip_all, err)]
pub async fn run_alert_worker<T: AlertWorker>(
    mut receiver: mpsc::Receiver<WorkerCmd>,
    config_path: &str,
) -> Result<(), AlertWorkerError> {
    debug!(?config_path);
    let config = conf::load_config(config_path).inspect_err(as_error!("failed to load config"))?; // BoomConfigError

    let mut alert_processor = T::new(config_path).await?;
    let stream_name = alert_processor.stream_name();

    let input_queue_name = alert_processor.input_queue_name();
    let temp_queue_name = format!("{}_temp", input_queue_name);
    let output_queue_name = alert_processor.output_queue_name();

    let mut con = conf::build_redis(&config)
        .await
        .inspect_err(as_error!("failed to create redis client"))?;

    let command_interval: usize = 500;
    let mut command_check_countdown = command_interval;
    let mut count = 0;

    let start = std::time::Instant::now();
    loop {
        // check for command from threadpool
        if command_check_countdown == 0 {
            if should_terminate(&mut receiver) {
                break;
            } else {
                command_check_countdown = command_interval + 1;
            }
        }
        command_check_countdown -= 1;
        // retrieve candids from redis
        let Some(mut value): Option<Vec<Vec<u8>>> = con
            .rpoplpush(&input_queue_name, &temp_queue_name)
            .await
            .inspect_err(as_error!("failed to pop from input queue"))?
        else {
            info!("queue is empty");
            tokio::time::sleep(tokio::time::Duration::from_secs(2)).await;
            command_check_countdown = 0;
            continue;
        };
        let avro_bytes = (!value.is_empty())
            .then_some(value.remove(0))
            .ok_or(AlertWorkerError::GetAvroBytesError)?;

        let result = alert_processor.process_alert(&avro_bytes).await;
        match result {
            Ok(ProcessAlertStatus::Added(candid)) => {
                // queue the candid for processing by the classifier
                con.lpush::<&str, i64, isize>(&output_queue_name, candid)
                    .await
                    .inspect_err(as_error!("failed to push to output queue"))?;
                con.lrem::<&str, Vec<u8>, isize>(&temp_queue_name, 1, avro_bytes)
                    .await
                    .inspect_err(as_error!("failed to remove new alert from temp queue"))?;
            }
            Ok(ProcessAlertStatus::Exists(candid)) => {
                debug!(?candid, "alert already exists");
                con.lrem::<&str, Vec<u8>, isize>(&temp_queue_name, 1, avro_bytes)
                    .await
                    .inspect_err(as_error!("failed to remove existing alert from temp queue"))?;
            }
            Err(error) => {
                log_error!(WARN, error, "error processing alert, skipping");
                // TODO: Handle alerts that we could not parse from avro
                // so we don't re-push them to the queue
                // con.lpush::<&str, Vec<u8>, isize>(&input_queue_name, avro_bytes.clone())
                //     .await
                //     .map_err(AlertWorkerError::PushAlertError)?;
                // con.lrem::<&str, Vec<u8>, isize>(&temp_queue_name, 1, avro_bytes)
                //     .await
                //     .map_err(AlertWorkerError::RemoveAlertError)?;
            }
        }
        if count > 0 && count % 1000 == 0 {
            report_progress(&start, &stream_name, count, "progress");
        }
        count += 1;
    }
    report_progress(&start, &stream_name, count, "summary");
    Ok(())
}<|MERGE_RESOLUTION|>--- conflicted
+++ resolved
@@ -13,16 +13,13 @@
     Collection,
 };
 use redis::AsyncCommands;
-<<<<<<< HEAD
 use serde::{de::Deserializer, Deserialize};
-use std::collections::HashMap;
 use std::io::Read;
-=======
 use std::{collections::HashMap, fmt::Debug};
->>>>>>> 4d1e8cd5
 use tokio::sync::mpsc;
 use tracing::{debug, error, info, instrument};
 
+#[instrument(skip_all, err)]
 fn decode_variable<R: Read>(reader: &mut R) -> Result<u64, SchemaRegistryError> {
     let mut i = 0u64;
     let mut buf = [0u8; 1];
@@ -45,6 +42,7 @@
     Ok(i)
 }
 
+#[instrument(skip_all, err)]
 pub fn zag_i64<R: Read>(reader: &mut R) -> Result<i64, SchemaRegistryError> {
     let z = decode_variable(reader)?;
     if z & 0x1 == 0 {
@@ -54,10 +52,12 @@
     }
 }
 
+#[instrument(skip_all, err)]
 fn decode_long<R: Read>(reader: &mut R) -> Result<i64, SchemaRegistryError> {
     Ok(zag_i64(reader)?)
 }
 
+#[instrument(skip_all, err)]
 pub fn get_schema_and_startidx(avro_bytes: &[u8]) -> Result<(Schema, usize), SchemaRegistryError> {
     // First, we extract the schema from the avro bytes
     let cursor = std::io::Cursor::new(avro_bytes);
@@ -304,7 +304,6 @@
 
 #[async_trait::async_trait]
 pub trait AlertWorker {
-    type ObjectId;
     async fn new(config_path: &str) -> Result<Self, AlertWorkerError>
     where
         Self: Sized;
@@ -331,7 +330,7 @@
         survey_matches: &Option<Document>,
         now: f64,
     ) -> Result<(), AlertError>;
-<<<<<<< HEAD
+    #[instrument(skip_all, err)]
     async fn get_matches(
         &self,
         ra: f64,
@@ -368,13 +367,10 @@
         };
         Ok(matches)
     }
-    async fn process_alert(self: &mut Self, avro_bytes: &[u8]) -> Result<i64, AlertError>;
-=======
     async fn process_alert(
         self: &mut Self,
         avro_bytes: &[u8],
     ) -> Result<ProcessAlertStatus, AlertError>;
->>>>>>> 4d1e8cd5
 }
 
 fn report_progress(start: &std::time::Instant, stream: &str, count: u64, message: &str) {
