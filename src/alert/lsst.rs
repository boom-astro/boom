--- conflicted
+++ resolved
@@ -6,11 +6,7 @@
     utils::{
         conversions::{flux2mag, fluxerr2diffmaglim, SNT, ZP_AB},
         db::{mongify, update_timeseries_op},
-<<<<<<< HEAD
-        o11y::as_error,
-=======
         o11y::logging::as_error,
->>>>>>> 5c26b91a
         spatial::xmatch,
     },
 };
@@ -869,16 +865,9 @@
         _survey_matches: &Option<Document>,
         now: f64,
     ) -> Result<(), AlertError> {
-<<<<<<< HEAD
-        let update_doc = doc! {
-            "$set": {
-                "prv_candidates": update_timeseries_op("prv_candidates", "jd", prv_candidates_doc),
-=======
         let update_pipeline = vec![doc! {
             "$set": {
                 "prv_candidates": update_timeseries_op("prv_candidates", "jd", prv_candidates_doc),
-                "prv_nondetections": update_timeseries_op("prv_nondetections", "jd", prv_nondetections_doc),
->>>>>>> 5c26b91a
                 "fp_hists": update_timeseries_op("fp_hists", "jd", fp_hist_doc),
                 "updated_at": now,
             }
@@ -1055,8 +1044,6 @@
         assert_eq!(fp_hist.dia_forced_source.band.clone().unwrap(), "g");
 
         // validate the non detections
-        assert!(!alert.prv_nondetections.is_none());
-        // length should be 0
-        assert_eq!(alert.prv_nondetections.unwrap().len(), 0);
+        // TODO: add back later once these are available in the schema
     }
 }