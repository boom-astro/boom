--- conflicted
+++ resolved
@@ -223,7 +223,6 @@
         let ap_flux_err = dia_source
             .ap_flux_err
             .ok_or(AlertError::MissingFluxAperture)?;
-<<<<<<< HEAD
 
         // instead of converting all the nJy values to Jy, we just add 2.5 * log10(1e9) = 22.5
         // to the zeropoint
@@ -231,15 +230,6 @@
         let (magpsf, sigmapsf) = flux2mag(psf_flux.abs(), psf_flux_err, LSST_ZP_AB_NJY);
         let diffmaglim = fluxerr2diffmaglim(psf_flux_err, LSST_ZP_AB_NJY);
 
-=======
-
-        // instead of converting all the nJy values to Jy, we just add 2.5 * log10(1e9) = 22.5
-        // to the zeropoint
-
-        let (magpsf, sigmapsf) = flux2mag(psf_flux.abs(), psf_flux_err, LSST_ZP_AB_NJY);
-        let diffmaglim = fluxerr2diffmaglim(psf_flux_err, LSST_ZP_AB_NJY);
-
->>>>>>> 1709a628
         let (magap, sigmagap) = flux2mag(ap_flux.abs(), ap_flux_err, LSST_ZP_AB_NJY);
 
         // if dia_object_id is defined, is_sso is false
@@ -660,7 +650,6 @@
     Ok(Some(forced_phots))
 }
 
-<<<<<<< HEAD
 impl Alert for LsstAvroAlert {
     fn object_id(&self) -> String {
         self.candidate.object_id.clone()
@@ -701,8 +690,6 @@
     updated_at: f64,
 }
 
-=======
->>>>>>> 1709a628
 impl Alert for LsstAlert {
     fn object_id(&self) -> String {
         self.object_id.clone()
@@ -783,42 +770,6 @@
             .await?;
         Ok(())
     }
-<<<<<<< HEAD
-=======
-
-    #[instrument(skip(self), err)]
-    async fn check_alert_aux_exists(&self, object_id: &str) -> Result<bool, AlertError> {
-        let alert_aux_exists = self
-            .alert_aux_collection
-            .count_documents(doc! { "_id": object_id })
-            .await?
-            > 0;
-        Ok(alert_aux_exists)
-    }
-
-    #[instrument(skip_all)]
-    fn format_prv_candidates_and_fp_hist(
-        &self,
-        prv_candidates: Option<Vec<LsstCandidate>>,
-        candidate_doc: Document,
-        fp_hist: Option<Vec<LsstForcedPhot>>,
-    ) -> (Vec<Document>, Vec<Document>) {
-        let mut prv_candidates_doc = prv_candidates
-            .unwrap_or(vec![])
-            .into_iter()
-            .map(|x| mongify(&x))
-            .collect::<Vec<_>>();
-        prv_candidates_doc.push(candidate_doc);
-
-        let fp_hist_doc = fp_hist
-            .unwrap_or(vec![])
-            .into_iter()
-            .map(|x| mongify(&x))
-            .collect::<Vec<_>>();
-
-        (prv_candidates_doc, fp_hist_doc)
-    }
->>>>>>> 1709a628
 }
 
 #[async_trait::async_trait]
