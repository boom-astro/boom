--- conflicted
+++ resolved
@@ -4,12 +4,8 @@
 pub mod db;
 mod fake_ml_worker;
 pub mod filter;
-<<<<<<< HEAD
-pub mod filter_worker;
+mod filter_worker;
 pub mod fits;
-=======
-mod filter_worker;
->>>>>>> 90a75509
 pub mod kafka;
 pub mod scheduling;
 pub mod spatial;
