--- conflicted
+++ resolved
@@ -79,26 +79,6 @@
         .await
         .map_err(AlertError::FindObjectIdError)?
     {
-<<<<<<< HEAD
-        let jd_timestamp = Time::now().to_jd();
-        let mut doc = doc! {
-            "_id": &object_id,
-            "prv_candidates": prv_candidates_doc,
-            "fp_hists": fp_hist_doc,
-            "created_at": jd_timestamp,
-            "updated_at": jd_timestamp,
-            "coordinates": {
-                "radec_geojson": {
-                    "type": "Point",
-                    "coordinates": [ra - 180.0, dec],
-                },
-            },
-        };
-        doc.insert(
-            "cross_matches",
-            spatial::xmatch(ra, dec, xmatch_configs, &db).await,
-        );
-=======
         None => {
             let jd_timestamp = Time::now().to_jd();
             let mut doc = doc! {
@@ -107,12 +87,17 @@
                 "fp_hists": fp_hist_doc,
                 "created_at": jd_timestamp,
                 "updated_at": jd_timestamp,
+                "coordinates": {
+                    "radec_geojson": {
+                        "type": "Point",
+                        "coordinates": [ra - 180.0, dec],
+                    },
+                },
             };
             doc.insert(
                 "cross_matches",
                 spatial::xmatch(ra, dec, xmatch_configs, &db).await,
             );
->>>>>>> 883e866a
 
             alert_aux_collection
                 .insert_one(doc)
