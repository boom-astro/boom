--- conflicted
+++ resolved
@@ -162,23 +162,8 @@
             }
             let jd = doc.get_f64("jd")?;
             let magzpsci = doc.get_f64("magzpsci")?;
-<<<<<<< HEAD
-            let flux = match doc.get_f64("forcediffimflux") {
-                Ok(flux) => Some(flux),
-                Err(_) => None,
-            };
-            let magzpsci = doc.get_f64("magzpsci")?;
-            let flux_err = match doc.get_f64("forcediffimfluxunc") {
-                Ok(flux_err) => flux_err,
-                Err(_) => {
-                    let diffmaglim = doc.get_f64("diffmaglim")?;
-                    limmag_to_fluxerr(diffmaglim, magzpsci, 5.0)
-                }
-            };
-=======
             let flux = doc.get_f64("psfFlux").ok();
             let flux_err = doc.get_f64("psfFluxErr")?;
->>>>>>> 4a9b526f
             let band = doc.get_str("band")?.to_string();
             let programid = doc.get_i32("programid")?;
 
@@ -256,238 +241,6 @@
     Ok(alerts_output)
 }
 
-<<<<<<< HEAD
-#[derive(Debug)]
-pub struct ZtfFilter {
-    pub id: String,
-    pub pipeline: Vec<Document>,
-    pub permissions: Vec<i32>,
-}
-
-#[async_trait::async_trait]
-impl Filter for ZtfFilter {
-    #[instrument(skip(filter_collection), err)]
-    async fn build(
-        filter_id: &str,
-        filter_collection: &mongodb::Collection<mongodb::bson::Document>,
-    ) -> Result<Self, FilterError> {
-        // get filter object
-        let filter_obj = get_filter_object(filter_id, "ZTF_alerts", filter_collection).await?;
-
-        // get permissions
-        let permissions = match filter_obj.get("permissions") {
-            Some(permissions) => {
-                let permissions_array = match permissions.as_array() {
-                    Some(permissions_array) => permissions_array,
-                    None => return Err(FilterError::InvalidFilterPermissions),
-                };
-                permissions_array
-                    .iter()
-                    .map(|x| x.as_i32().ok_or(FilterError::InvalidFilterPermissions))
-                    .filter_map(Result::ok)
-                    .collect::<Vec<i32>>()
-            }
-            None => vec![],
-        };
-
-        if permissions.is_empty() {
-            return Err(FilterError::InvalidFilterPermissions);
-        }
-
-        // filter prefix (with permissions)
-        let mut pipeline = vec![
-            doc! {
-                "$match": doc! {
-                    "_id": doc! {
-                        "$in": [] // candids will be inserted here
-                    }
-                }
-            },
-            doc! {
-                "$project": doc! {
-                    "objectId": 1,
-                    "candidate": 1,
-                    "classifications": 1,
-                    "properties": 1,
-                    "coordinates": 1,
-                }
-            },
-        ];
-
-        let mut aux_add_fields = doc! {};
-
-        // get filter pipeline as str and convert to Vec<Bson>
-        let filter_pipeline = filter_obj
-            .get("pipeline")
-            .ok_or(FilterError::FilterPipelineError)?
-            .as_str()
-            .ok_or(FilterError::FilterPipelineError)?;
-
-        let filter_pipeline = serde_json::from_str::<serde_json::Value>(filter_pipeline)?;
-        let filter_pipeline = filter_pipeline
-            .as_array()
-            .ok_or(FilterError::InvalidFilterPipeline)?;
-
-        // validate filter
-        validate_filter_pipeline(&filter_pipeline)?;
-
-        let use_prv_candidates_index = uses_field_in_filter(filter_pipeline, "prv_candidates");
-        let use_prv_nondetections_index =
-            uses_field_in_filter(filter_pipeline, "prv_nondetections");
-        let use_fp_hists_index = uses_field_in_filter(filter_pipeline, "fp_hists");
-        let use_cross_matches_index = uses_field_in_filter(filter_pipeline, "cross_matches");
-        let mut use_aliases_index = uses_field_in_filter(filter_pipeline, "aliases");
-
-        // check if other survey's data is used, in which case we do want to bring in aliases
-        let use_lsst_prv_candidates_index =
-            uses_field_in_filter(filter_pipeline, "LSST.prv_candidates");
-        let use_lsst_fp_hists_index = uses_field_in_filter(filter_pipeline, "LSST.fp_hists");
-
-        if use_lsst_prv_candidates_index.is_some() {
-            if use_aliases_index.is_none() {
-                use_aliases_index = use_lsst_prv_candidates_index;
-            } else {
-                use_aliases_index = Some(
-                    use_aliases_index
-                        .unwrap()
-                        .min(use_lsst_prv_candidates_index.unwrap()),
-                );
-            }
-        }
-        if use_lsst_fp_hists_index.is_some() {
-            if use_aliases_index.is_none() {
-                use_aliases_index = use_lsst_fp_hists_index;
-            } else {
-                use_aliases_index = Some(
-                    use_aliases_index
-                        .unwrap()
-                        .min(use_lsst_fp_hists_index.unwrap()),
-                );
-            }
-        }
-
-        if use_prv_candidates_index.is_some() {
-            // insert it in aux addFields stage
-            aux_add_fields.insert(
-                "prv_candidates".to_string(),
-                fetch_timeseries_op(
-                    "aux.prv_candidates",
-                    "candidate.jd",
-                    365,
-                    Some(vec![doc! {
-                        "$in": [
-                            "$$x.programid",
-                            &permissions
-                        ]
-                    }]),
-                ),
-            );
-        }
-        if use_prv_nondetections_index.is_some() {
-            aux_add_fields.insert(
-                "prv_nondetections".to_string(),
-                fetch_timeseries_op(
-                    "aux.prv_nondetections",
-                    "candidate.jd",
-                    365,
-                    Some(vec![doc! {
-                        "$in": [
-                            "$$x.programid",
-                            &permissions
-                        ]
-                    }]),
-                ),
-            );
-        }
-        if use_fp_hists_index.is_some() {
-            aux_add_fields.insert(
-                "fp_hists".to_string(),
-                fetch_timeseries_op(
-                    "aux.fp_hists",
-                    "candidate.jd",
-                    365,
-                    Some(vec![doc! {
-                        "$in": [
-                            "$$x.programid",
-                            &permissions
-                        ]
-                    }]),
-                ),
-            );
-        }
-        if use_cross_matches_index.is_some() {
-            aux_add_fields.insert(
-                "cross_matches".to_string(),
-                get_array_element("aux.cross_matches"),
-            );
-        }
-        if use_aliases_index.is_some() {
-            aux_add_fields.insert("aliases".to_string(), get_array_element("aux.aliases"));
-        }
-
-        let mut insert_aux_index = usize::MAX;
-        if let Some(index) = use_prv_candidates_index {
-            insert_aux_index = insert_aux_index.min(index);
-        }
-        if let Some(index) = use_prv_nondetections_index {
-            insert_aux_index = insert_aux_index.min(index);
-        }
-        if let Some(index) = use_fp_hists_index {
-            insert_aux_index = insert_aux_index.min(index);
-        }
-        if let Some(index) = use_cross_matches_index {
-            insert_aux_index = insert_aux_index.min(index);
-        }
-        if let Some(index) = use_aliases_index {
-            insert_aux_index = insert_aux_index.min(index);
-        }
-        let mut insert_aux_pipeline = insert_aux_index != usize::MAX;
-
-        // same for LSST
-        let mut lsst_aux_add_fields = doc! {};
-        if use_lsst_prv_candidates_index.is_some() {
-            lsst_aux_add_fields.insert(
-                "LSST.prv_candidates".to_string(),
-                fetch_timeseries_op("lsst_aux.prv_candidates", "candidate.jd", 365, None),
-            );
-        }
-        if use_lsst_fp_hists_index.is_some() {
-            lsst_aux_add_fields.insert(
-                "LSST.fp_hists".to_string(),
-                fetch_timeseries_op("lsst_aux.fp_hists", "candidate.jd", 365, None),
-            );
-        }
-
-        let mut lsst_insert_aux_index = usize::MAX;
-        if let Some(index) = use_lsst_prv_candidates_index {
-            lsst_insert_aux_index = lsst_insert_aux_index.min(index);
-        }
-        if let Some(index) = use_lsst_fp_hists_index {
-            lsst_insert_aux_index = lsst_insert_aux_index.min(index);
-        }
-        let mut lsst_insert_aux_pipeline = lsst_insert_aux_index != usize::MAX;
-
-        // now we loop over the base_pipeline and insert stages
-        for i in 0..filter_pipeline.len() {
-            let x = mongodb::bson::to_document(&filter_pipeline[i])?;
-
-            if insert_aux_pipeline && i == insert_aux_index {
-                pipeline.push(doc! {
-                    "$lookup": doc! {
-                        "from": format!("ZTF_alerts_aux"),
-                        "localField": "objectId",
-                        "foreignField": "_id",
-                        "as": "aux"
-                    }
-                });
-                pipeline.push(doc! {
-                    "$addFields": &aux_add_fields
-                });
-                pipeline.push(doc! {
-                    "$unset": "aux"
-                });
-                insert_aux_pipeline = false; // only insert once
-=======
 /// Builds a MongoDB aggregation pipeline for ZTF filter execution.
 ///
 /// This function validates the provided filter pipeline and augments it with necessary
@@ -511,7 +264,35 @@
     let use_prv_nondetections_index = uses_field_in_filter(filter_pipeline, "prv_nondetections");
     let use_fp_hists_index = uses_field_in_filter(filter_pipeline, "fp_hists");
     let use_cross_matches_index = uses_field_in_filter(filter_pipeline, "cross_matches");
-    let use_aliases_index = uses_field_in_filter(filter_pipeline, "aliases");
+    let mut use_aliases_index = uses_field_in_filter(filter_pipeline, "aliases");
+
+    // check if other survey's data is used, in which case we do want to bring in aliases
+    let use_lsst_prv_candidates_index =
+        uses_field_in_filter(filter_pipeline, "LSST.prv_candidates");
+    let use_lsst_fp_hists_index = uses_field_in_filter(filter_pipeline, "LSST.fp_hists");
+
+    if use_lsst_prv_candidates_index.is_some() {
+        if use_aliases_index.is_none() {
+            use_aliases_index = use_lsst_prv_candidates_index;
+        } else {
+            use_aliases_index = Some(
+                use_aliases_index
+                    .unwrap()
+                    .min(use_lsst_prv_candidates_index.unwrap()),
+            );
+        }
+    }
+    if use_lsst_fp_hists_index.is_some() {
+        if use_aliases_index.is_none() {
+            use_aliases_index = use_lsst_fp_hists_index;
+        } else {
+            use_aliases_index = Some(
+                use_aliases_index
+                    .unwrap()
+                    .min(use_lsst_fp_hists_index.unwrap()),
+            );
+        }
+    }
 
     let mut aux_add_fields = doc! {};
 
@@ -597,6 +378,21 @@
         insert_aux_index = insert_aux_index.min(index);
     }
 
+    // same for LSST
+    let mut lsst_aux_add_fields = doc! {};
+    if use_lsst_prv_candidates_index.is_some() {
+        lsst_aux_add_fields.insert(
+            "LSST.prv_candidates".to_string(),
+            fetch_timeseries_op("lsst_aux.prv_candidates", "candidate.jd", 365, None),
+        );
+    }
+    if use_lsst_fp_hists_index.is_some() {
+        lsst_aux_add_fields.insert(
+            "LSST.fp_hists".to_string(),
+            fetch_timeseries_op("lsst_aux.fp_hists", "candidate.jd", 365, None),
+        );
+    }
+
     // some sanity checks
     if insert_aux_index == usize::MAX && insert_aux_pipeline {
         return Err(FilterError::InvalidFilterPipeline(
@@ -611,7 +407,6 @@
                 "_id": doc! {
                     "$in": [] // candids will be inserted here
                 }
->>>>>>> 4a9b526f
             }
         },
         doc! {
@@ -625,28 +420,15 @@
         },
     ];
 
-<<<<<<< HEAD
-            if lsst_insert_aux_pipeline {
-                pipeline.push(doc! {
-                    "$lookup": doc! {
-                        "from": format!("LSST_alerts_aux"),
-                        "localField": "aliases.LSST.0",
-                        "foreignField": "_id",
-                        "as": "lsst_aux"
-                    }
-                });
-                pipeline.push(doc! {
-                    "$addFields": &lsst_aux_add_fields
-                });
-                pipeline.push(doc! {
-                    "$unset": "lsst_aux"
-                });
-                lsst_insert_aux_pipeline = false; // only insert once
-            }
-
-            // push the current stage
-            pipeline.push(x);
-=======
+    let mut lsst_insert_aux_index = usize::MAX;
+    if let Some(index) = use_lsst_prv_candidates_index {
+        lsst_insert_aux_index = lsst_insert_aux_index.min(index);
+    }
+    if let Some(index) = use_lsst_fp_hists_index {
+        lsst_insert_aux_index = lsst_insert_aux_index.min(index);
+    }
+    let mut lsst_insert_aux_pipeline = lsst_insert_aux_index != usize::MAX;
+
     // now we loop over the base_pipeline and insert stages from the filter_pipeline
     // and when i = insert_index, we insert the aux_pipeline before the stage
     for i in 0..filter_pipeline.len() {
@@ -668,7 +450,24 @@
                 "$unset": "aux"
             });
             insert_aux_pipeline = false; // only insert once
->>>>>>> 4a9b526f
+        }
+
+        if lsst_insert_aux_pipeline {
+            pipeline.push(doc! {
+                "$lookup": doc! {
+                    "from": format!("LSST_alerts_aux"),
+                    "localField": "aliases.LSST.0",
+                    "foreignField": "_id",
+                    "as": "lsst_aux"
+                }
+            });
+            pipeline.push(doc! {
+                "$addFields": &lsst_aux_add_fields
+            });
+            pipeline.push(doc! {
+                "$unset": "lsst_aux"
+            });
+            lsst_insert_aux_pipeline = false; // only insert once
         }
 
         // push the current stage
