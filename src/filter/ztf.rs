use flare::phot::{limmag_to_fluxerr, mag_to_flux};
use futures::stream::StreamExt;
use mongodb::bson::{doc, Document};
use std::collections::HashMap;
use tracing::{info, instrument, warn};

use crate::filter::{
    get_filter_object, parse_programid_candid_tuple, run_filter, uses_field_in_filter,
    validate_filter_pipeline, Alert, Classification, Filter, FilterError, FilterResults,
    FilterWorker, FilterWorkerError, Origin, Photometry,
};
<<<<<<< HEAD
use crate::utils::{enums::Survey, o11y::as_error};
=======
use crate::utils::{enums::Survey, o11y::logging::as_error};
>>>>>>> 5c26b91a

#[derive(Debug)]
pub struct ZtfFilter {
    pub id: String,
    pub pipeline: Vec<Document>,
    pub permissions: Vec<i32>,
}

#[async_trait::async_trait]
impl Filter for ZtfFilter {
    #[instrument(skip(filter_collection), err)]
    async fn build(
        filter_id: &str,
        filter_collection: &mongodb::Collection<mongodb::bson::Document>,
    ) -> Result<Self, FilterError> {
        // get filter object
        let filter_obj = get_filter_object(filter_id, "ZTF_alerts", filter_collection).await?;

        // get permissions
        let permissions = match filter_obj.get("permissions") {
            Some(permissions) => {
                let permissions_array = match permissions.as_array() {
                    Some(permissions_array) => permissions_array,
                    None => return Err(FilterError::InvalidFilterPermissions),
                };
                permissions_array
                    .iter()
                    .map(|x| x.as_i32().ok_or(FilterError::InvalidFilterPermissions))
                    .filter_map(Result::ok)
                    .collect::<Vec<i32>>()
            }
            None => vec![],
        };

        if permissions.is_empty() {
            return Err(FilterError::InvalidFilterPermissions);
        }

        // filter prefix (with permissions)
        let mut pipeline = vec![
            doc! {
                "$match": doc! {
                    "_id": doc! {
                        "$in": [] // candids will be inserted here
                    }
                }
            },
            doc! {
                "$project": doc! {
                    "objectId": 1,
                    "candidate": 1,
                    "classifications": 1,
                    "coordinates": 1,
                }
            },
        ];

        let mut aux_add_fields = doc! {};

        // get filter pipeline as str and convert to Vec<Bson>
        let filter_pipeline = filter_obj
            .get("pipeline")
            .ok_or(FilterError::FilterPipelineError)?
            .as_str()
            .ok_or(FilterError::FilterPipelineError)?;

        let filter_pipeline = serde_json::from_str::<serde_json::Value>(filter_pipeline)?;
        let filter_pipeline = filter_pipeline
            .as_array()
            .ok_or(FilterError::InvalidFilterPipeline)?;

        // validate filter
        validate_filter_pipeline(&filter_pipeline)?;

        let use_prv_candidates_index = uses_field_in_filter(filter_pipeline, "prv_candidates");
        let use_prv_nondetections_index =
            uses_field_in_filter(filter_pipeline, "prv_nondetections");
        let use_cross_matches_index = uses_field_in_filter(filter_pipeline, "cross_matches");

        if use_prv_candidates_index.is_some() {
            // insert it in aux addFields stage
            aux_add_fields.insert(
                "prv_candidates".to_string(),
                doc! {
                    "$filter": doc! {
                        "input": doc! {
                            "$arrayElemAt": [
                                "$aux.prv_candidates",
                                0
                            ]
                        },
                        "as": "x",
                        "cond": doc! {
                            "$and": [
                                { // apply ZTF alert stream permissions
                                    "$in": [
                                        "$$x.programid",
                                        &permissions
                                    ]
                                },
                                { // maximum 1 year of past data
                                    "$lt": [
                                        {
                                            "$subtract": [
                                                "$candidate.jd",
                                                "$$x.jd"
                                            ]
                                        },
                                        365
                                    ]
                                },
                                { // only datapoints up to (and including) current alert
                                    "$lte": [
                                        "$$x.jd",
                                        "$candidate.jd"
                                    ]
                                }

                            ]
                        }
                    }
                },
            );
        }
        if use_prv_nondetections_index.is_some() {
            aux_add_fields.insert(
                "prv_nondetections".to_string(),
                doc! {
                    "$filter": doc! {
                        "input": doc! {
                            "$arrayElemAt": [
                                "$aux.prv_nondetections",
                                0
                            ]
                        },
                        "as": "x",
                        "cond": doc! {
                            "$and": [
                                { // ZTF alert stream permissions
                                    "$in": [
                                        "$$x.programid",
                                        &permissions
                                    ]
                                },
                                { // maximum 1 year of past data
                                    "$lt": [
                                        {
                                            "$subtract": [
                                                "$candidate.jd",
                                                "$$x.jd"
                                            ]
                                        },
                                        365
                                    ]
                                },
                                { // only datapoints up to (and including) current alert
                                    "$lte": [
                                        "$$x.jd",
                                        "$candidate.jd"
                                    ]
                                }

                            ]
                        }
                    }
                },
            );
        }
        if use_cross_matches_index.is_some() {
            aux_add_fields.insert(
                "cross_matches".to_string(),
                doc! {
                    "$arrayElemAt": [
                        "$aux.cross_matches",
                        0
                    ]
                },
            );
        }

        let mut insert_aux_pipeline = use_prv_candidates_index.is_some()
            || use_prv_nondetections_index.is_some()
            || use_cross_matches_index.is_some();

        let mut insert_aux_index = usize::MAX;
        if let Some(index) = use_prv_candidates_index {
            insert_aux_index = insert_aux_index.min(index);
        }
        if let Some(index) = use_prv_nondetections_index {
            insert_aux_index = insert_aux_index.min(index);
        }
        if let Some(index) = use_cross_matches_index {
            insert_aux_index = insert_aux_index.min(index);
        }

        // some sanity checks
        if insert_aux_index == usize::MAX && insert_aux_pipeline {
            return Err(FilterError::InvalidFilterPipeline);
        }

        // now we loop over the base_pipeline and insert stages from the filter_pipeline
        // and when i = insert_index, we insert the aux_pipeline before the stage
        for i in 0..filter_pipeline.len() {
            let x = mongodb::bson::to_document(&filter_pipeline[i])?;

            if insert_aux_pipeline && i == insert_aux_index {
                pipeline.push(doc! {
                    "$lookup": doc! {
                        "from": format!("ZTF_alerts_aux"),
                        "localField": "objectId",
                        "foreignField": "_id",
                        "as": "aux"
                    }
                });
                pipeline.push(doc! {
                    "$addFields": &aux_add_fields
                });
                pipeline.push(doc! {
                    "$unset": "aux"
                });
                insert_aux_pipeline = false; // only insert once
            }

            // push the current stage
            pipeline.push(x);
        }

        let filter = ZtfFilter {
            id: filter_id.to_string(),
            pipeline: pipeline,
            permissions: permissions,
        };

        Ok(filter)
    }
}

pub struct ZtfFilterWorker {
    alert_collection: mongodb::Collection<mongodb::bson::Document>,
    input_queue: String,
    output_topic: String,
    filters: Vec<ZtfFilter>,
    filters_by_permission: HashMap<i32, Vec<String>>,
}

#[async_trait::async_trait]
impl FilterWorker for ZtfFilterWorker {
    #[instrument(err)]
    async fn new(
        config_path: &str,
        filter_ids: Option<Vec<String>>,
    ) -> Result<Self, FilterWorkerError> {
        let config_file = crate::conf::load_config(&config_path)?;
        let db: mongodb::Database = crate::conf::build_db(&config_file).await?;
        let alert_collection = db.collection("ZTF_alerts");
        let filter_collection = db.collection("filters");

        let input_queue = "ZTF_alerts_filter_queue".to_string();
        let output_topic = "ZTF_alerts_results".to_string();

        let all_filter_ids: Vec<String> = filter_collection
            .distinct("_id", doc! {"active": true, "catalog": "ZTF_alerts"})
            .await?
            .into_iter()
            .map(|x| {
                x.as_str()
                    .map(|s| s.to_string())
                    .ok_or(FilterError::InvalidFilterId)
            })
            .collect::<Result<Vec<String>, FilterError>>()?;

        let mut filters: Vec<ZtfFilter> = Vec::new();
        if let Some(filter_ids) = filter_ids {
            // if filter_ids is provided, we only build those filters
            for filter_id in filter_ids {
                if !all_filter_ids.contains(&filter_id) {
                    return Err(FilterWorkerError::FilterNotFound);
                }
                filters.push(ZtfFilter::build(&filter_id, &filter_collection).await?);
            }
        } else {
            for filter_id in all_filter_ids {
                filters.push(ZtfFilter::build(&filter_id, &filter_collection).await?);
            }
        }

        // Create a hashmap of filters per programid (permissions)
        // basically we'll have the 4 programid (from 0 to 3) as keys
        // and the ids of the filters that have that programid in their
        // permissions as values
        let mut filters_by_permission: HashMap<i32, Vec<String>> = HashMap::new();
        for filter in &filters {
            for permission in &filter.permissions {
                let entry = filters_by_permission
                    .entry(*permission)
                    .or_insert(Vec::new());
                entry.push(filter.id.clone());
            }
        }

        Ok(ZtfFilterWorker {
            alert_collection,
            input_queue,
            output_topic,
            filters,
            filters_by_permission,
        })
    }

    fn survey() -> Survey {
        Survey::Ztf
    }

    fn input_queue_name(&self) -> String {
        self.input_queue.clone()
    }

    fn output_topic_name(&self) -> String {
        self.output_topic.clone()
    }

    fn has_filters(&self) -> bool {
        !self.filters.is_empty()
    }

    #[instrument(skip(self, filter_results), err)]
    async fn build_alert(
        &self,
        candid: i64,
        filter_results: Vec<FilterResults>,
    ) -> Result<Alert, FilterWorkerError> {
        let pipeline = vec![
            doc! {
                "$match": {
                    "_id": candid
                }
            },
            doc! {
                "$project": {
                    "objectId": 1,
                    "jd": "$candidate.jd",
                    "ra": "$candidate.ra",
                    "dec": "$candidate.dec",
                    "cutoutScience": 1,
                    "cutoutTemplate": 1,
                    "cutoutDifference": 1,
                    "classifications": 1,
                }
            },
            doc! {
                "$lookup": {
                    "from": "ZTF_alerts_aux",
                    "localField": "objectId",
                    "foreignField": "_id",
                    "as": "aux"
                }
            },
            doc! {
                "$lookup": {
                    "from": "ZTF_alerts_cutouts",
                    "localField": "_id",
                    "foreignField": "_id",
                    "as": "cutouts"
                }
            },
            doc! {
                "$project": {
                    "objectId": 1,
                    "jd": 1,
                    "ra": 1,
                    "dec": 1,
                    "prv_candidates": {
                        "$arrayElemAt": [
                            "$aux.prv_candidates",
                            0
                        ]
                    },
                    "prv_nondetections": {
                        "$arrayElemAt": [
                            "$aux.prv_nondetections",
                            0
                        ]
                    },
                    "cutoutScience": {
                        "$arrayElemAt": [
                            "$cutouts.cutoutScience",
                            0
                        ]
                    },
                    "cutoutTemplate": {
                        "$arrayElemAt": [
                            "$cutouts.cutoutTemplate",
                            0
                        ]
                    },
                    "cutoutDifference": {
                        "$arrayElemAt": [
                            "$cutouts.cutoutDifference",
                            0
                        ]
                    },
                    "classifications": 1,
                }
            },
        ];

        // Execute the aggregation pipeline
        let mut cursor = self.alert_collection.aggregate(pipeline).await?;

        let alert_document = cursor
            .next()
            .await
            .ok_or(FilterWorkerError::AlertNotFound)??;

        let object_id = alert_document.get_str("objectId")?.to_string();
        let jd = alert_document.get_f64("jd")?;
        let ra = alert_document.get_f64("ra")?;
        let dec = alert_document.get_f64("dec")?;
        let cutout_science = alert_document.get_binary_generic("cutoutScience")?.to_vec();
        let cutout_template = alert_document
            .get_binary_generic("cutoutTemplate")?
            .to_vec();
        let cutout_difference = alert_document
            .get_binary_generic("cutoutDifference")?
            .to_vec();

        // let's create the array of photometry (non forced phot only for now)
        let mut photometry = Vec::new();
        for doc in alert_document.get_array("prv_candidates")?.iter() {
            let doc = match doc.as_document() {
                Some(doc) => doc,
                None => continue, // skip if not a document
            };
            let jd = doc.get_f64("jd")?;
            let mag = doc.get_f64("magpsf")?;
            let mag_err = doc.get_f64("sigmapsf")?;
            let isdiffpos = doc.get_bool("isdiffpos")?;
            let band = doc.get_str("band")?.to_string();
            let programid = doc.get_i32("programid")?;
            let zero_point = 23.9;
            let ra = doc.get_f64("ra").ok(); // optional, might not be present
            let dec = doc.get_f64("dec").ok(); // optional, might not be present

            let (flux, flux_err) = mag_to_flux(mag, mag_err, zero_point);
            photometry.push(Photometry {
                jd,
                flux: match isdiffpos {
                    true => Some(flux),
                    false => Some(-1.0 * flux),
                },
                flux_err,
                band: format!("ztf{}", band),
                zero_point,
                origin: Origin::Alert,
                programid,
                survey: Survey::Ztf,
                ra,
                dec,
            });
        }

        // next we do the non detections
        for doc in alert_document.get_array("prv_nondetections")?.iter() {
            let doc = match doc.as_document() {
                Some(doc) => doc,
                None => continue, // skip if not a document
            };
            let jd = doc.get_f64("jd")?;
            let mag_limit = doc.get_f64("diffmaglim")?;
            let band = doc.get_str("band")?.to_string();
            let programid = doc.get_i32("programid")?;
            let zero_point = 23.9;

            let flux_err = limmag_to_fluxerr(mag_limit, zero_point, 5.0);

            photometry.push(Photometry {
                jd,
                flux: None, // for non-detections, flux is None
                flux_err,
                band: format!("ztf{}", band),
                zero_point,
                origin: Origin::Alert,
                programid,
                survey: Survey::Ztf,
                ra: None,
                dec: None,
            });
        }

        // we ignore the forced photometry for now, but will add it later

        // last but not least, we need to get the classifications
        let mut classifications = Vec::new();
        // classifications in the alert is a document with classifier names as keys and the scores as values
        // we need to convert it to a vec of Classification structs
        if let Some(classifications_doc) = alert_document.get_document("classifications").ok() {
            for (key, value) in classifications_doc.iter() {
                if let Some(score) = value.as_f64() {
                    classifications.push(Classification {
                        classifier: key.to_string(),
                        score,
                    });
                }
            }
        }

        let alert = Alert {
            candid,
            object_id,
            jd,
            ra,
            dec,
            filters: filter_results, // assuming you have filter results to attach
            classifications,
            photometry,
            cutout_science,
            cutout_template,
            cutout_difference,
        };

        Ok(alert)
    }

    #[instrument(skip_all, err)]
    async fn process_alerts(&mut self, alerts: &[String]) -> Result<Vec<Alert>, FilterWorkerError> {
        let mut alerts_output = Vec::new();

        // retrieve alerts to process and group by programid
        let mut alerts_by_programid: HashMap<i32, Vec<i64>> = HashMap::new();
        for tuple_str in alerts {
            if let Some(tuple) = parse_programid_candid_tuple(&tuple_str) {
                let entry = alerts_by_programid.entry(tuple.0).or_insert(Vec::new());
                entry.push(tuple.1);
            } else {
                warn!("Failed to parse tuple from string: {}", tuple_str);
            }
        }

        // For each programid, get the filters that have that programid in their
        // permissions and run the filters
        for (programid, candids) in alerts_by_programid {
            let mut results_map: HashMap<i64, Vec<FilterResults>> = HashMap::new();

            let filter_ids_with_perms = self
                .filters_by_permission
                .get(&programid)
                .ok_or(FilterWorkerError::GetFilterByQueueError)?;

            for filter in &self.filters {
                // If the filter ID is not in the list of filter IDs for this
                // programid, skip it
                if !filter_ids_with_perms.contains(&filter.id) {
                    continue;
                }

                let out_documents = run_filter(
                    candids.clone(),
                    &filter.id,
                    filter.pipeline.clone(),
                    &self.alert_collection,
                )
                .await?;

                info!(
                    "{}/{} ZTF alerts with programid {} passed filter {}",
                    out_documents.len(),
                    candids.len(),
                    programid,
                    filter.id,
                );

                // If we have output documents, we need to process them
                // and create filter results for each document (which contain annotations)
                // however, if the array is empty, there's nothing to do
                if out_documents.is_empty() {
                    continue;
                }

                let now_ts = chrono::Utc::now().timestamp_millis() as f64;

                for doc in out_documents {
                    let candid = doc
                        .get_i64("_id")
                        .inspect_err(as_error!("Failed to get candid from document"))?;
                    // might want to have the annotations as an optional field instead of empty
                    let annotations =
                        serde_json::to_string(doc.get_document("annotations").unwrap_or(&doc! {}))
                            .inspect_err(as_error!("Failed to serialize annotations"))?;
                    let filter_result = FilterResults {
                        filter_id: filter.id.clone(),
                        passed_at: now_ts,
                        annotations,
                    };
                    let entry = results_map.entry(candid).or_insert(Vec::new());
                    entry.push(filter_result);
                }
            }

            // now we've basically combined the filter results for each candid
            for (candid, filter_results) in &results_map {
                let alert = self.build_alert(*candid, filter_results.clone()).await?;
                alerts_output.push(alert);
            }
        }

        Ok(alerts_output)
    }
}<|MERGE_RESOLUTION|>--- conflicted
+++ resolved
@@ -9,11 +9,7 @@
     validate_filter_pipeline, Alert, Classification, Filter, FilterError, FilterResults,
     FilterWorker, FilterWorkerError, Origin, Photometry,
 };
-<<<<<<< HEAD
-use crate::utils::{enums::Survey, o11y::as_error};
-=======
 use crate::utils::{enums::Survey, o11y::logging::as_error};
->>>>>>> 5c26b91a
 
 #[derive(Debug)]
 pub struct ZtfFilter {
