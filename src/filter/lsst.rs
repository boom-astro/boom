use futures::stream::StreamExt;
use mongodb::bson::{doc, Document};
use std::collections::HashMap;
use tracing::{info, instrument};

use crate::filter::{
    get_filter_object, run_filter, uses_field_in_filter, validate_filter_pipeline, Alert,
    Classification, Filter, FilterError, FilterResults, FilterWorker, FilterWorkerError, Origin,
    Photometry,
};
use crate::utils::db::{fetch_timeseries_op, get_array_element};
use crate::utils::enums::Survey;

#[instrument(skip_all, err)]
pub async fn build_lsst_alerts(
    alerts_with_filter_results: &HashMap<i64, Vec<FilterResults>>,
    alert_collection: &mongodb::Collection<mongodb::bson::Document>,
) -> Result<Vec<Alert>, FilterWorkerError> {
    let candids: Vec<i64> = alerts_with_filter_results.keys().cloned().collect();
    let pipeline = vec![
        doc! {
            "$match": {
                "_id": { "$in": &candids }
            }
        },
        doc! {
            "$project": {
                "objectId": 1,
                "jd": "$candidate.jd",
                "ra": "$candidate.ra",
                "dec": "$candidate.dec",
                "reliability": "$candidate.reliability",
            }
        },
        doc! {
            "$lookup": {
                "from": "LSST_alerts_aux",
                "localField": "objectId",
                "foreignField": "_id",
                "as": "aux"
            }
        },
        doc! {
            "$lookup": {
                "from": "LSST_alerts_cutouts",
                "localField": "_id",
                "foreignField": "_id",
                "as": "cutouts"
            }
        },
        doc! {
            "$project": {
                "objectId": 1,
                "jd": 1,
                "ra": 1,
                "dec": 1,
                "prv_candidates": get_array_element("aux.prv_candidates"),
                "fp_hists": get_array_element("aux.fp_hists"),
                "cutoutScience": get_array_element("cutouts.cutoutScience"),
                "cutoutTemplate": get_array_element("cutouts.cutoutTemplate"),
                "cutoutDifference": get_array_element("cutouts.cutoutDifference"),
            }
        },
    ];

    // Execute the aggregation pipeline
    let mut cursor = alert_collection.aggregate(pipeline).await?;

    let mut alerts_output = Vec::new();
    while let Some(alert_document) = cursor.next().await {
        let alert_document = alert_document?;
        let candid = alert_document.get_i64("_id")?;
        let object_id = alert_document.get_str("objectId")?.to_string();
        let jd = alert_document.get_f64("jd")?;
        let ra = alert_document.get_f64("ra")?;
        let dec = alert_document.get_f64("dec")?;
        let cutout_science = alert_document.get_binary_generic("cutoutScience")?.to_vec();
        let cutout_template = alert_document
            .get_binary_generic("cutoutTemplate")?
            .to_vec();
        let cutout_difference = alert_document
            .get_binary_generic("cutoutDifference")?
            .to_vec();

        // let's create the array of photometry

        let mut photometry = Vec::new();
        for doc in alert_document.get_array("prv_candidates")?.iter() {
            let doc = match doc.as_document() {
                Some(doc) => doc,
                None => continue, // skip if not a document
            };
            let jd = doc.get_f64("jd")?;
<<<<<<< HEAD
            let flux = doc.get_f64("psfFlux")? * 1e-9; // from nJy to Jy
            let flux_err = doc.get_f64("psfFluxErr")? * 1e-9;
=======
            let flux = doc.get_f64("psfFlux")?; // in nJy
            let flux_err = doc.get_f64("psfFluxErr")?; // in nJy
>>>>>>> 55268481
            let band = doc.get_str("band")?.to_string();
            let ra = doc.get_f64("ra").ok(); // optional, might not be present
            let dec = doc.get_f64("dec").ok(); // optional, might not be present

            photometry.push(Photometry {
                jd,
                flux: Some(flux),
                flux_err,
                band: format!("lsst{}", band),
                zero_point: 8.9,
                origin: Origin::Alert,
                programid: 1, // only one public stream for LSST
                survey: Survey::Lsst,
                ra,
                dec,
            });
        }

        for doc in alert_document.get_array("fp_hists")?.iter() {
            let doc = match doc.as_document() {
                Some(doc) => doc,
                None => continue, // skip if not a document
            };
            let jd = doc.get_f64("jd")?;
            // flux may be None in forced photometry
            let flux = doc.get_f64("psfFlux").map(|f| f * 1e-9).ok(); // from nJy to Jy
            let flux_err = doc.get_f64("psfFluxErr")? * 1e-9; // from nJy to Jy
            let band = doc.get_str("band")?.to_string();
            let ra = doc.get_f64("ra").ok(); // optional, might not be present
            let dec = doc.get_f64("dec").ok(); // optional, might not be present

            photometry.push(Photometry {
                jd,
                flux,
                flux_err,
                band: format!("lsst{}", band),
                zero_point: 8.9,
                origin: Origin::ForcedPhot,
                programid: 1, // only one public stream for LSST
                survey: Survey::Lsst,
                ra,
                dec,
            });
        }

        // sort the photometry by jd ascending
        photometry.sort_by(|a, b| a.jd.partial_cmp(&b.jd).unwrap());

        let mut classifications = Vec::new();
        if let Some(rb) = alert_document.get_f64("reliability").ok() {
            classifications.push(Classification {
                classifier: "reliability".to_string(),
                score: rb,
            });
        }

        let alert = Alert {
            candid,
            object_id,
            jd,
            ra,
            dec,
            filters: alerts_with_filter_results
                .get(&candid)
                .cloned()
                .unwrap_or_else(Vec::new),
            classifications,
            photometry,
            cutout_science,
            cutout_template,
            cutout_difference,
            survey: Survey::Lsst,
        };
        alerts_output.push(alert);
    }

    if candids.len() != alerts_output.len() {
        return Err(FilterWorkerError::AlertNotFound);
    }

    Ok(alerts_output)
}

pub struct LsstFilter {
    id: String,
    pipeline: Vec<Document>,
}

#[async_trait::async_trait]
impl Filter for LsstFilter {
    #[instrument(skip(filter_collection), err)]
    async fn build(
        filter_id: &str,
        filter_collection: &mongodb::Collection<mongodb::bson::Document>,
    ) -> Result<Self, FilterError> {
        // get filter object
        let filter_obj = get_filter_object(filter_id, "LSST_alerts", filter_collection).await?;

        // filter prefix (with permissions)
        let mut pipeline = vec![
            doc! {
                "$match": doc! {
                    "_id": doc! {
                        "$in": [] // candids will be inserted here
                    }
                }
            },
            doc! {
                "$project": doc! {
                    "objectId": 1,
                    "candidate": 1,
                    "properties": 1,
                    "coordinates": 1,
                }
            },
        ];

        let mut aux_add_fields = doc! {};

        // get filter pipeline as str and convert to Vec<Bson>
        let filter_pipeline = filter_obj
            .get("pipeline")
            .ok_or(FilterError::FilterPipelineError)?
            .as_str()
            .ok_or(FilterError::FilterPipelineError)?;

        let filter_pipeline = serde_json::from_str::<serde_json::Value>(filter_pipeline)?;
        let filter_pipeline = filter_pipeline
            .as_array()
            .ok_or(FilterError::InvalidFilterPipeline)?;

        // validate filter
        validate_filter_pipeline(&filter_pipeline)?;

        let use_prv_candidates_index = uses_field_in_filter(filter_pipeline, "prv_candidates");
        let use_fp_hists_index = uses_field_in_filter(filter_pipeline, "fp_hists");
        let use_cross_matches_index = uses_field_in_filter(filter_pipeline, "cross_matches");
        let mut use_aliases_index = uses_field_in_filter(filter_pipeline, "aliases");

        // check if other survey's data is used, in which case we do want to bring in aliases
        let use_ztf_prv_candidates_index =
            uses_field_in_filter(filter_pipeline, "ZTF.prv_candidates");
        let use_ztf_fp_hists_index = uses_field_in_filter(filter_pipeline, "ZTF.fp_hists");

        if use_ztf_prv_candidates_index.is_some() {
            if use_aliases_index.is_none() {
                use_aliases_index = use_ztf_prv_candidates_index;
            } else {
                use_aliases_index = Some(
                    use_aliases_index
                        .unwrap()
                        .min(use_ztf_prv_candidates_index.unwrap()),
                );
            }
        }
        if use_ztf_fp_hists_index.is_some() {
            if use_aliases_index.is_none() {
                use_aliases_index = use_ztf_fp_hists_index;
            } else {
                use_aliases_index = Some(
                    use_aliases_index
                        .unwrap()
                        .min(use_ztf_fp_hists_index.unwrap()),
                );
            }
        }

        if use_prv_candidates_index.is_some() {
            // insert it in aux addFields stage
            aux_add_fields.insert(
                "prv_candidates".to_string(),
                fetch_timeseries_op("aux.prv_candidates", "candidate.jd", 365, None),
            );
        }
        if use_fp_hists_index.is_some() {
            aux_add_fields.insert(
                "fp_hists".to_string(),
                fetch_timeseries_op("aux.fp_hists", "candidate.jd", 365, None),
            );
        }
        if use_cross_matches_index.is_some() {
            aux_add_fields.insert(
                "cross_matches".to_string(),
                get_array_element("aux.cross_matches"),
            );
        }
        if use_aliases_index.is_some() {
            aux_add_fields.insert("aliases".to_string(), get_array_element("aux.aliases"));
        }

        let mut insert_aux_index = usize::MAX;
        if let Some(index) = use_prv_candidates_index {
            insert_aux_index = insert_aux_index.min(index);
        }
        if let Some(index) = use_fp_hists_index {
            insert_aux_index = insert_aux_index.min(index);
        }
        if let Some(index) = use_cross_matches_index {
            insert_aux_index = insert_aux_index.min(index);
        }
        if let Some(index) = use_aliases_index {
            insert_aux_index = insert_aux_index.min(index);
        }
        let mut insert_aux_pipeline = insert_aux_index != usize::MAX;

        // same for ZTF
        let mut ztf_aux_add_fields = doc! {};
        if use_ztf_prv_candidates_index.is_some() {
            ztf_aux_add_fields.insert(
                "ZTF.prv_candidates".to_string(),
                fetch_timeseries_op("ztf_aux.prv_candidates", "candidate.jd", 365, None),
            );
        }
        if use_ztf_fp_hists_index.is_some() {
            ztf_aux_add_fields.insert(
                "ZTF.fp_hists".to_string(),
                fetch_timeseries_op("ztf_aux.fp_hists", "candidate.jd", 365, None),
            );
        }

        let mut ztf_insert_aux_index = usize::MAX;
        if let Some(index) = use_ztf_prv_candidates_index {
            ztf_insert_aux_index = ztf_insert_aux_index.min(index);
        }
        if let Some(index) = use_ztf_fp_hists_index {
            ztf_insert_aux_index = ztf_insert_aux_index.min(index);
        }
        let mut ztf_insert_aux_pipeline = ztf_insert_aux_index != usize::MAX;

        // now we loop over the base_pipeline and insert stages
        for i in 0..filter_pipeline.len() {
            let x = mongodb::bson::to_document(&filter_pipeline[i])?;

            if insert_aux_pipeline && i == insert_aux_index {
                pipeline.push(doc! {
                    "$lookup": doc! {
                        "from": format!("LSST_alerts_aux"),
                        "localField": "objectId",
                        "foreignField": "_id",
                        "as": "aux"
                    }
                });
                pipeline.push(doc! {
                    "$addFields": &aux_add_fields
                });
                pipeline.push(doc! {
                    "$unset": "aux"
                });
                insert_aux_pipeline = false; // only insert once
            }

            if ztf_insert_aux_pipeline {
                pipeline.push(doc! {
                    "$lookup": doc! {
                        "from": format!("ZTF_alerts_aux"),
                        "localField": "aliases.ZTF.0",
                        "foreignField": "_id",
                        "as": "ztf_aux"
                    }
                });
                pipeline.push(doc! {
                    "$addFields": &ztf_aux_add_fields
                });
                pipeline.push(doc! {
                    "$unset": "ztf_aux"
                });
                ztf_insert_aux_pipeline = false; // only insert once
            }

            // push the current stage
            pipeline.push(x);
        }

        let filter = LsstFilter {
            id: filter_id.to_string(),
            pipeline: pipeline,
        };

        Ok(filter)
    }
}

pub struct LsstFilterWorker {
    alert_collection: mongodb::Collection<mongodb::bson::Document>,
    input_queue: String,
    output_topic: String,
    filters: Vec<LsstFilter>,
}

#[async_trait::async_trait]
impl FilterWorker for LsstFilterWorker {
    #[instrument(err)]
    async fn new(
        config_path: &str,
        filter_ids: Option<Vec<String>>,
    ) -> Result<Self, FilterWorkerError> {
        let config_file = crate::conf::load_raw_config(&config_path)?;
        let db: mongodb::Database = crate::conf::build_db(&config_file).await?;
        let alert_collection = db.collection("LSST_alerts");
        let filter_collection = db.collection("filters");

        let input_queue = "LSST_alerts_filter_queue".to_string();
        let output_topic = "LSST_alerts_results".to_string();

        let all_filter_ids: Vec<String> = filter_collection
            .distinct("_id", doc! {"active": true, "catalog": "LSST_alerts"})
            .await?
            .into_iter()
            .map(|x| {
                x.as_str()
                    .map(|s| s.to_string())
                    .ok_or(FilterError::InvalidFilterId)
            })
            .collect::<Result<Vec<String>, FilterError>>()?;

        let mut filters: Vec<LsstFilter> = Vec::new();
        if let Some(filter_ids) = filter_ids {
            // if filter_ids are provided, we only build those filters
            for filter_id in filter_ids {
                if all_filter_ids.contains(&filter_id) {
                    filters.push(LsstFilter::build(&filter_id, &filter_collection).await?);
                } else {
                    return Err(FilterWorkerError::FilterNotFound);
                }
            }
        } else {
            // if no filter_ids are provided, we build all active filters
            for filter_id in all_filter_ids {
                filters.push(LsstFilter::build(&filter_id, &filter_collection).await?);
            }
        }

        Ok(LsstFilterWorker {
            alert_collection,
            input_queue,
            output_topic,
            filters,
        })
    }

    fn survey() -> Survey {
        Survey::Lsst
    }

    fn input_queue_name(&self) -> String {
        self.input_queue.clone()
    }

    fn output_topic_name(&self) -> String {
        self.output_topic.clone()
    }

    fn has_filters(&self) -> bool {
        !self.filters.is_empty()
    }

    #[instrument(skip_all, err)]
    async fn process_alerts(&mut self, alerts: &[String]) -> Result<Vec<Alert>, FilterWorkerError> {
        let mut alerts_output = Vec::new();

        // unlike ZTF where we get a tuple of (programid, candid) from redis
        // LSST has only one public stream, meaning there are no programids
        // so we simply convert the array of String to Vec<i64>
        let candids: Vec<i64> = alerts.iter().map(|alert| alert.parse().unwrap()).collect();

        // run the filters
        let mut results_map: HashMap<i64, Vec<FilterResults>> = HashMap::new();
        for filter in &self.filters {
            let out_documents = run_filter(
                candids.clone(),
                &filter.id,
                filter.pipeline.clone(),
                &self.alert_collection,
            )
            .await?;

            // if the array is empty, continue
            if out_documents.is_empty() {
                continue;
            } else {
                // if we have output documents, we need to process them
                // and create filter results for each document (which contain annotations)
                info!(
                    "{} alerts passed lsst filter {}",
                    out_documents.len(),
                    filter.id,
                );
            }

            let now_ts = chrono::Utc::now().timestamp_millis() as f64;

            for doc in out_documents {
                let candid = doc.get_i64("_id")?;
                // might want to have the annotations as an optional field instead of empty
                let annotations =
                    serde_json::to_string(doc.get_document("annotations").unwrap_or(&doc! {}))?;
                let filter_result = FilterResults {
                    filter_id: filter.id.clone(),
                    passed_at: now_ts,
                    annotations,
                };
                let entry = results_map.entry(candid).or_insert(Vec::new());
                entry.push(filter_result);
            }
        }

        let alerts = build_lsst_alerts(&results_map, &self.alert_collection).await?;
        alerts_output.extend(alerts);

        Ok(alerts_output)
    }
}<|MERGE_RESOLUTION|>--- conflicted
+++ resolved
@@ -91,13 +91,8 @@
                 None => continue, // skip if not a document
             };
             let jd = doc.get_f64("jd")?;
-<<<<<<< HEAD
-            let flux = doc.get_f64("psfFlux")? * 1e-9; // from nJy to Jy
-            let flux_err = doc.get_f64("psfFluxErr")? * 1e-9;
-=======
             let flux = doc.get_f64("psfFlux")?; // in nJy
             let flux_err = doc.get_f64("psfFluxErr")?; // in nJy
->>>>>>> 55268481
             let band = doc.get_str("band")?.to_string();
             let ra = doc.get_f64("ra").ok(); // optional, might not be present
             let dec = doc.get_f64("dec").ok(); // optional, might not be present
