use futures::stream::StreamExt;
use mongodb::bson::{doc, Document};
use std::collections::HashMap;
use tracing::{info, instrument};

<<<<<<< HEAD
use crate::{
    filter::{
        get_filter_object, run_filter, Alert, Filter, FilterError, FilterResults, FilterWorker,
        FilterWorkerError, Origin, Photometry,
    },
    utils::enums::Survey,
=======
use crate::filter::{
    get_filter_object, run_filter, Alert, Filter, FilterError, FilterResults, FilterWorker,
    FilterWorkerError, Origin, Photometry,
>>>>>>> 9bb52ea9
};
use crate::utils::enums::Survey;

pub struct LsstFilter {
    id: i32,
    pipeline: Vec<Document>,
}

#[async_trait::async_trait]
impl Filter for LsstFilter {
    #[instrument(skip(filter_collection), err)]
    async fn build(
        filter_id: i32,
        filter_collection: &mongodb::Collection<mongodb::bson::Document>,
    ) -> Result<Self, FilterError> {
        // get filter object
        let filter_obj = get_filter_object(filter_id, "LSST_alerts", filter_collection).await?;

        // filter prefix (with permissions)
        let mut pipeline = vec![
            doc! {
                "$match": doc! {
                    "_id": doc! {
                        "$in": [] // candids will be inserted here
                    }
                }
            },
            doc! {
                "$lookup": doc! {
                    "from": format!("LSST_alerts_aux"),
                    "localField": "objectId",
                    "foreignField": "_id",
                    "as": "aux"
                }
            },
            doc! {
                "$project": doc! {
                    "objectId": 1,
                    "candidate": 1,
                    "classifications": 1,
                    "coordinates": 1,
                    "cross_matches": doc! {
                        "$arrayElemAt": [
                            "$aux.cross_matches",
                            0
                        ]
                    },
                    "aliases": doc! {
                        "$arrayElemAt": [
                            "$aux.aliases",
                            0
                        ]
                    },
                    "prv_candidates": doc! {
                        "$filter": doc! {
                            "input": doc! {
                                "$arrayElemAt": [
                                    "$aux.prv_candidates",
                                    0
                                ]
                            },
                            "as": "x",
                            "cond": doc! {
                                "$and": [
                                    { // maximum 1 year of past data
                                        "$lt": [
                                            {
                                                "$subtract": [
                                                    "$candidate.jd",
                                                    "$$x.jd"
                                                ]
                                            },
                                            365
                                        ]
                                    },
                                    { // only datapoints up to (and including) current alert
                                        "$lte": [
                                            "$$x.jd",
                                            "$candidate.jd"
                                        ]
                                    }
                                ]
                            }
                        }
                    },
                }
            },
        ];

        let filter_pipeline = filter_obj
            .get("pipeline")
            .ok_or(FilterError::InvalidFilterPipeline)?
            .as_str()
            .ok_or(FilterError::InvalidFilterPipeline)?;

        let filter_pipeline = serde_json::from_str::<serde_json::Value>(filter_pipeline)?;
        let filter_pipeline = filter_pipeline
            .as_array()
            .ok_or(FilterError::InvalidFilterPipeline)?;
        // append stages to prefix
        for stage in filter_pipeline {
            let x = mongodb::bson::to_document(stage)?;
            pipeline.push(x);
        }

        let filter = LsstFilter {
            id: filter_id,
            pipeline: pipeline,
        };

        Ok(filter)
    }
}

pub struct LsstFilterWorker {
    alert_collection: mongodb::Collection<mongodb::bson::Document>,
    input_queue: String,
    output_topic: String,
    filters: Vec<LsstFilter>,
}

#[async_trait::async_trait]
impl FilterWorker for LsstFilterWorker {
    #[instrument(err)]
    async fn new(config_path: &str) -> Result<Self, FilterWorkerError> {
        let config_file = crate::conf::load_config(&config_path)?;
        let db: mongodb::Database = crate::conf::build_db(&config_file).await?;
        let alert_collection = db.collection("LSST_alerts");
        let filter_collection = db.collection("filters");

        let input_queue = "LSST_alerts_filter_queue".to_string();
        let output_topic = "LSST_alerts_results".to_string();

        let filter_ids: Vec<i32> = filter_collection
            .distinct("filter_id", doc! {"active": true, "catalog": "LSST_alerts"})
            .await?
            .into_iter()
            .map(|x| x.as_i32().ok_or(FilterError::InvalidFilterId))
            .filter_map(Result::ok)
            .collect();

        let mut filters: Vec<LsstFilter> = Vec::new();
        for filter_id in filter_ids {
            filters.push(LsstFilter::build(filter_id, &filter_collection).await?);
        }

        Ok(LsstFilterWorker {
            alert_collection,
            input_queue,
            output_topic,
            filters,
        })
    }

    fn survey() -> Survey {
        Survey::Lsst
    }

    fn input_queue_name(&self) -> String {
        self.input_queue.clone()
    }

    fn output_topic_name(&self) -> String {
        self.output_topic.clone()
    }

    fn has_filters(&self) -> bool {
        !self.filters.is_empty()
    }

    #[instrument(skip(self, filter_results), err)]
    async fn build_alert(
        &self,
        candid: i64,
        filter_results: Vec<FilterResults>,
    ) -> Result<Alert, FilterWorkerError> {
        let pipeline = vec![
            doc! {
                "$match": {
                    "_id": candid
                }
            },
            doc! {
                "$project": {
                    "objectId": 1,
                    "jd": "$candidate.jd",
                    "ra": "$candidate.ra",
                    "dec": "$candidate.dec",
                    "cutoutScience": 1,
                    "cutoutTemplate": 1,
                    "cutoutDifference": 1
                }
            },
            doc! {
                "$lookup": {
                    "from": "LSST_alerts_aux",
                    "localField": "objectId",
                    "foreignField": "_id",
                    "as": "aux"
                }
            },
            doc! {
                "$lookup": {
                    "from": "LSST_alerts_cutouts",
                    "localField": "_id",
                    "foreignField": "_id",
                    "as": "cutouts"
                }
            },
            doc! {
                "$project": {
                    "objectId": 1,
                    "jd": 1,
                    "ra": 1,
                    "dec": 1,
                    "prv_candidates": {
                        "$arrayElemAt": [
                            "$aux.prv_candidates",
                            0
                        ]
                    },
                    "prv_nondetections": {
                        "$arrayElemAt": [
                            "$aux.prv_nondetections",
                            0
                        ]
                    },
                    "cutoutScience": {
                        "$arrayElemAt": [
                            "$cutouts.cutoutScience",
                            0
                        ]
                    },
                    "cutoutTemplate": {
                        "$arrayElemAt": [
                            "$cutouts.cutoutTemplate",
                            0
                        ]
                    },
                    "cutoutDifference": {
                        "$arrayElemAt": [
                            "$cutouts.cutoutDifference",
                            0
                        ]
                    }
                }
            },
        ];

        // Execute the aggregation pipeline
        let mut cursor = self.alert_collection.aggregate(pipeline).await?;

        let alert_document = cursor
            .next()
            .await
            .ok_or(FilterWorkerError::AlertNotFound)??;

        let object_id = alert_document.get_str("objectId")?.to_string();
        let jd = alert_document.get_f64("jd")?;
        let ra = alert_document.get_f64("ra")?;
        let dec = alert_document.get_f64("dec")?;
        let cutout_science = alert_document.get_binary_generic("cutoutScience")?.to_vec();
        let cutout_template = alert_document
            .get_binary_generic("cutoutTemplate")?
            .to_vec();
        let cutout_difference = alert_document
            .get_binary_generic("cutoutDifference")?
            .to_vec();

        // let's create the array of photometry (non forced phot only for now)
        let mut photometry = Vec::new();
        for doc in alert_document.get_array("prv_candidates")?.iter() {
            let doc = match doc.as_document() {
                Some(doc) => doc,
                None => continue, // skip if not a document
            };
            let jd = doc.get_f64("jd")?;
            let flux = doc.get_f64("psfFlux")?;
            let flux_err = doc.get_f64("psfFluxErr")?;
            let band = doc.get_str("band")?.to_string();
            let ra = doc.get_f64("ra").ok(); // optional, might not be present
            let dec = doc.get_f64("dec").ok(); // optional, might not be present

            photometry.push(Photometry {
                jd,
                flux: Some(flux),
                flux_err,
                band: format!("lsst{}", band),
                zero_point: 8.9,
                origin: Origin::Alert,
                programid: 1, // only one public stream for LSST
                survey: Survey::Lsst,
                ra,
                dec,
            });
        }

        // next we do the non detections
        for doc in alert_document.get_array("prv_nondetections")?.iter() {
            let doc = match doc.as_document() {
                Some(doc) => doc,
                None => continue, // skip if not a document
            };
            let jd = doc.get_f64("jd")?;
            let flux_err = doc.get_f64("noise")?;
            let band = doc.get_str("band")?.to_string();

            photometry.push(Photometry {
                jd,
                flux: None, // for non-detections, flux is None
                flux_err,
                band: format!("lsst{}", band),
                zero_point: 8.9,
                origin: Origin::Alert,
                programid: 1, // only one public stream for LSST
                survey: Survey::Lsst,
                ra: None,
                dec: None,
            });
        }

        // we ignore the forced photometry for now, but will add it later

        let alert = Alert {
            candid,
            object_id,
            jd,
            ra,
            dec,
            filters: filter_results,
            classifications: Vec::new(), // LSST does not have classifications in the alerts, yet!
            photometry,
            cutout_science,
            cutout_template,
            cutout_difference,
        };

        Ok(alert)
    }

    #[instrument(skip_all, err)]
    async fn process_alerts(&mut self, alerts: &[String]) -> Result<Vec<Alert>, FilterWorkerError> {
        let mut alerts_output = Vec::new();

        // unlike ZTF where we get a tuple of (programid, candid) from redis
        // LSST has only one public stream, meaning there are no programids
        // so we simply convert the array of String to Vec<i64>
        let candids: Vec<i64> = alerts.iter().map(|alert| alert.parse().unwrap()).collect();

        // run the filters
        let mut results_map: HashMap<i64, Vec<FilterResults>> = HashMap::new();
        for filter in &self.filters {
            let out_documents = run_filter(
                candids.clone(),
                filter.id,
                filter.pipeline.clone(),
                &self.alert_collection,
            )
            .await?;

            // if the array is empty, continue
            if out_documents.is_empty() {
                continue;
            } else {
                // if we have output documents, we need to process them
                // and create filter results for each document (which contain annotations)
                info!(
                    "{} alerts passed lsst filter {}",
                    out_documents.len(),
                    filter.id,
                );
            }

            let now_ts = chrono::Utc::now().timestamp_millis() as f64;

            for doc in out_documents {
                let candid = doc.get_i64("_id")?;
                // might want to have the annotations as an optional field instead of empty
                let annotations =
                    serde_json::to_string(doc.get_document("annotations").unwrap_or(&doc! {}))?;
                let filter_result = FilterResults {
                    filter_id: filter.id,
                    passed_at: now_ts,
                    annotations,
                };
                let entry = results_map.entry(candid).or_insert(Vec::new());
                entry.push(filter_result);
            }
        }

        // now we've basically combined the filter results for each candid
        // we build the alert output and send it to Kafka
        for (candid, filter_results) in &results_map {
            let alert = self.build_alert(*candid, filter_results.clone()).await?;

            alerts_output.push(alert);
        }

        Ok(alerts_output)
    }
}<|MERGE_RESOLUTION|>--- conflicted
+++ resolved
@@ -3,20 +3,13 @@
 use std::collections::HashMap;
 use tracing::{info, instrument};
 
-<<<<<<< HEAD
 use crate::{
     filter::{
         get_filter_object, run_filter, Alert, Filter, FilterError, FilterResults, FilterWorker,
         FilterWorkerError, Origin, Photometry,
     },
     utils::enums::Survey,
-=======
-use crate::filter::{
-    get_filter_object, run_filter, Alert, Filter, FilterError, FilterResults, FilterWorker,
-    FilterWorkerError, Origin, Photometry,
->>>>>>> 9bb52ea9
 };
-use crate::utils::enums::Survey;
 
 pub struct LsstFilter {
     id: i32,
