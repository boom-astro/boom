--- conflicted
+++ resolved
@@ -132,7 +132,7 @@
     #[instrument(err)]
     async fn new(
         config_path: &str,
-        filter_ids: Option<Vec<i32>>,
+        filter_ids: Option<Vec<String>>,
     ) -> Result<Self, FilterWorkerError> {
         let config_file = crate::conf::load_config(&config_path)?;
         let db: mongodb::Database = crate::conf::build_db(&config_file).await?;
@@ -142,14 +142,8 @@
         let input_queue = "LSST_alerts_filter_queue".to_string();
         let output_topic = "LSST_alerts_results".to_string();
 
-<<<<<<< HEAD
-        // Fetch a list of active filter IDs for this survey's catalog
-        let filter_ids = filter_collection
+        let all_filter_ids: Vec<String> = filter_collection
             .distinct("id", doc! {"active": true, "catalog": "LSST_alerts"})
-=======
-        let all_filter_ids: Vec<i32> = filter_collection
-            .distinct("filter_id", doc! {"active": true, "catalog": "LSST_alerts"})
->>>>>>> 25994c01
             .await?
             .into_iter()
             .map(|x| {
@@ -160,10 +154,6 @@
             .collect::<Result<Vec<String>, FilterError>>()?;
 
         let mut filters: Vec<LsstFilter> = Vec::new();
-<<<<<<< HEAD
-        for filter_id in filter_ids {
-            filters.push(LsstFilter::build(&filter_id, &filter_collection).await?);
-=======
         if let Some(filter_ids) = filter_ids {
             // if filter_ids are provided, we only build those filters
             for filter_id in filter_ids {
@@ -178,7 +168,6 @@
             for filter_id in all_filter_ids {
                 filters.push(LsstFilter::build(filter_id, &filter_collection).await?);
             }
->>>>>>> 25994c01
         }
 
         Ok(LsstFilterWorker {
