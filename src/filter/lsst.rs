--- conflicted
+++ resolved
@@ -466,12 +466,7 @@
         let mut results_map: HashMap<i64, Vec<FilterResults>> = HashMap::new();
         for filter in &self.filters {
             let out_documents = run_filter(
-<<<<<<< HEAD
-                candids.clone(),
-=======
                 &candids,
-                &filter.id,
->>>>>>> 2bc7e9fe
                 filter.pipeline.clone(),
                 &self.alert_collection,
             )
