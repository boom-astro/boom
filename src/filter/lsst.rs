use futures::stream::StreamExt;
use mongodb::bson::{doc, Document};
use std::collections::HashMap;
use tracing::{info, instrument};

use crate::filter::{
    build_loaded_filters, run_filter, uses_field_in_filter, validate_filter_pipeline, Alert,
    Classification, FilterError, FilterResults, FilterWorker, FilterWorkerError, LoadedFilter,
    Origin, Photometry,
};
use crate::utils::db::{fetch_timeseries_op, get_array_element};
use crate::utils::enums::Survey;

/// Builds LSST Alert objects from the provided filter results and alert collection.
///
/// # Arguments
/// * `alerts_with_filter_results` - A mapping of alert candids to their corresponding filter results.
/// * `alert_collection` - The MongoDB collection containing LSST alert documents.
///
/// # Returns
/// * `Result<Vec<Alert>, FilterWorkerError>` - A vector of constructed Alert objects or a FilterWorkerError.
#[instrument(skip_all, err)]
pub async fn build_lsst_alerts(
    alerts_with_filter_results: &HashMap<i64, Vec<FilterResults>>,
    alert_collection: &mongodb::Collection<mongodb::bson::Document>,
) -> Result<Vec<Alert>, FilterWorkerError> {
    let candids: Vec<i64> = alerts_with_filter_results.keys().cloned().collect();
    let pipeline = vec![
        doc! {
            "$match": {
                "_id": { "$in": &candids }
            }
        },
        doc! {
            "$project": {
                "objectId": 1,
                "jd": "$candidate.jd",
                "ra": "$candidate.ra",
                "dec": "$candidate.dec",
                "reliability": "$candidate.reliability",
            }
        },
        doc! {
            "$lookup": {
                "from": "LSST_alerts_aux",
                "localField": "objectId",
                "foreignField": "_id",
                "as": "aux"
            }
        },
        doc! {
            "$lookup": {
                "from": "LSST_alerts_cutouts",
                "localField": "_id",
                "foreignField": "_id",
                "as": "cutouts"
            }
        },
        doc! {
            "$project": {
                "objectId": 1,
                "jd": 1,
                "ra": 1,
                "dec": 1,
                "prv_candidates": get_array_element("aux.prv_candidates"),
                "fp_hists": get_array_element("aux.fp_hists"),
                "cutoutScience": get_array_element("cutouts.cutoutScience"),
                "cutoutTemplate": get_array_element("cutouts.cutoutTemplate"),
                "cutoutDifference": get_array_element("cutouts.cutoutDifference"),
            }
        },
    ];

    // Execute the aggregation pipeline
    let mut cursor = alert_collection.aggregate(pipeline).await?;

    let mut alerts_output = Vec::new();
    while let Some(alert_document) = cursor.next().await {
        let alert_document = alert_document?;
        let candid = alert_document.get_i64("_id")?;
        let object_id = alert_document.get_str("objectId")?.to_string();
        let jd = alert_document.get_f64("jd")?;
        let ra = alert_document.get_f64("ra")?;
        let dec = alert_document.get_f64("dec")?;
        let cutout_science = alert_document.get_binary_generic("cutoutScience")?.to_vec();
        let cutout_template = alert_document
            .get_binary_generic("cutoutTemplate")?
            .to_vec();
        let cutout_difference = alert_document
            .get_binary_generic("cutoutDifference")?
            .to_vec();

        // let's create the array of photometry

        let mut photometry = Vec::new();
        for doc in alert_document.get_array("prv_candidates")?.iter() {
            let doc = match doc.as_document() {
                Some(doc) => doc,
                None => continue, // skip if not a document
            };
            let jd = doc.get_f64("jd")?;
            let flux = doc.get_f64("psfFlux")?; // in nJy
            let flux_err = doc.get_f64("psfFluxErr")?; // in nJy
            let band = doc.get_str("band")?.to_string();
            let ra = doc.get_f64("ra").ok(); // optional, might not be present
            let dec = doc.get_f64("dec").ok(); // optional, might not be present

            photometry.push(Photometry {
                jd,
                flux: Some(flux),
                flux_err,
                band: format!("lsst{}", band),
                zero_point: 8.9,
                origin: Origin::Alert,
                programid: 1, // only one public stream for LSST
                survey: Survey::Lsst,
                ra,
                dec,
            });
        }

        for doc in alert_document.get_array("fp_hists")?.iter() {
            let doc = match doc.as_document() {
                Some(doc) => doc,
                None => continue, // skip if not a document
            };
            let jd = doc.get_f64("jd")?;
            // flux may be None in forced photometry
            let flux = doc.get_f64("psfFlux").ok(); // in nJy
            let flux_err = doc.get_f64("psfFluxErr")?; // in nJy
            let band = doc.get_str("band")?.to_string();
            let ra = doc.get_f64("ra").ok(); // optional, might not be present
            let dec = doc.get_f64("dec").ok(); // optional, might not be present

            photometry.push(Photometry {
                jd,
                flux,
                flux_err,
                band: format!("lsst{}", band),
                zero_point: 8.9,
                origin: Origin::ForcedPhot,
                programid: 1, // only one public stream for LSST
                survey: Survey::Lsst,
                ra,
                dec,
            });
        }

        // sort the photometry by jd ascending
        photometry.sort_by(|a, b| a.jd.partial_cmp(&b.jd).unwrap());

        let mut classifications = Vec::new();
        if let Some(rb) = alert_document.get_f64("reliability").ok() {
            classifications.push(Classification {
                classifier: "reliability".to_string(),
                score: rb,
            });
        }

        let alert = Alert {
            candid,
            object_id,
            jd,
            ra,
            dec,
            filters: alerts_with_filter_results
                .get(&candid)
                .cloned()
                .unwrap_or_else(Vec::new),
            classifications,
            photometry,
            cutout_science,
            cutout_template,
            cutout_difference,
            survey: Survey::Lsst,
        };
        alerts_output.push(alert);
    }

    if candids.len() != alerts_output.len() {
        return Err(FilterWorkerError::AlertNotFound);
    }

    Ok(alerts_output)
}

<<<<<<< HEAD
pub struct LsstFilter {
    id: String,
    pipeline: Vec<Document>,
}

#[async_trait::async_trait]
impl Filter for LsstFilter {
    #[instrument(skip(filter_collection), err)]
    async fn build(
        filter_id: &str,
        filter_collection: &mongodb::Collection<mongodb::bson::Document>,
    ) -> Result<Self, FilterError> {
        // get filter object
        let filter_obj = get_filter_object(filter_id, "LSST_alerts", filter_collection).await?;

        // filter prefix (with permissions)
        let mut pipeline = vec![
            doc! {
                "$match": doc! {
                    "_id": doc! {
                        "$in": [] // candids will be inserted here
                    }
                }
            },
            doc! {
                "$project": doc! {
                    "objectId": 1,
                    "candidate": 1,
                    "properties": 1,
                    "coordinates": 1,
                }
            },
        ];

        let mut aux_add_fields = doc! {};

        // get filter pipeline as str and convert to Vec<Bson>
        let filter_pipeline = filter_obj
            .get("pipeline")
            .ok_or(FilterError::FilterPipelineError)?
            .as_str()
            .ok_or(FilterError::FilterPipelineError)?;

        let filter_pipeline = serde_json::from_str::<serde_json::Value>(filter_pipeline)?;
        let filter_pipeline = filter_pipeline
            .as_array()
            .ok_or(FilterError::InvalidFilterPipeline)?;

        // validate filter
        validate_filter_pipeline(&filter_pipeline)?;

        let use_prv_candidates_index = uses_field_in_filter(filter_pipeline, "prv_candidates");
        let use_fp_hists_index = uses_field_in_filter(filter_pipeline, "fp_hists");
        let use_cross_matches_index = uses_field_in_filter(filter_pipeline, "cross_matches");
        let mut use_aliases_index = uses_field_in_filter(filter_pipeline, "aliases");

        // check if other survey's data is used, in which case we do want to bring in aliases
        let use_ztf_prv_candidates_index =
            uses_field_in_filter(filter_pipeline, "ZTF.prv_candidates");
        let use_ztf_fp_hists_index = uses_field_in_filter(filter_pipeline, "ZTF.fp_hists");

        if use_ztf_prv_candidates_index.is_some() {
            if use_aliases_index.is_none() {
                use_aliases_index = use_ztf_prv_candidates_index;
            } else {
                use_aliases_index = Some(
                    use_aliases_index
                        .unwrap()
                        .min(use_ztf_prv_candidates_index.unwrap()),
                );
            }
        }
        if use_ztf_fp_hists_index.is_some() {
            if use_aliases_index.is_none() {
                use_aliases_index = use_ztf_fp_hists_index;
            } else {
                use_aliases_index = Some(
                    use_aliases_index
                        .unwrap()
                        .min(use_ztf_fp_hists_index.unwrap()),
                );
            }
        }

        if use_prv_candidates_index.is_some() {
            // insert it in aux addFields stage
            aux_add_fields.insert(
                "prv_candidates".to_string(),
                fetch_timeseries_op("aux.prv_candidates", "candidate.jd", 365, None),
            );
        }
        if use_fp_hists_index.is_some() {
            aux_add_fields.insert(
                "fp_hists".to_string(),
                fetch_timeseries_op("aux.fp_hists", "candidate.jd", 365, None),
            );
        }
        if use_cross_matches_index.is_some() {
            aux_add_fields.insert(
                "cross_matches".to_string(),
                get_array_element("aux.cross_matches"),
            );
        }
        if use_aliases_index.is_some() {
            aux_add_fields.insert("aliases".to_string(), get_array_element("aux.aliases"));
        }

        let mut insert_aux_index = usize::MAX;
        if let Some(index) = use_prv_candidates_index {
            insert_aux_index = insert_aux_index.min(index);
        }
        if let Some(index) = use_fp_hists_index {
            insert_aux_index = insert_aux_index.min(index);
        }
        if let Some(index) = use_cross_matches_index {
            insert_aux_index = insert_aux_index.min(index);
        }
        if let Some(index) = use_aliases_index {
            insert_aux_index = insert_aux_index.min(index);
        }
        let mut insert_aux_pipeline = insert_aux_index != usize::MAX;

        // same for ZTF
        let mut ztf_aux_add_fields = doc! {};
        if use_ztf_prv_candidates_index.is_some() {
            ztf_aux_add_fields.insert(
                "ZTF.prv_candidates".to_string(),
                fetch_timeseries_op("ztf_aux.prv_candidates", "candidate.jd", 365, None),
            );
        }
        if use_ztf_fp_hists_index.is_some() {
            ztf_aux_add_fields.insert(
                "ZTF.fp_hists".to_string(),
                fetch_timeseries_op("ztf_aux.fp_hists", "candidate.jd", 365, None),
            );
        }

        let mut ztf_insert_aux_index = usize::MAX;
        if let Some(index) = use_ztf_prv_candidates_index {
            ztf_insert_aux_index = ztf_insert_aux_index.min(index);
        }
        if let Some(index) = use_ztf_fp_hists_index {
            ztf_insert_aux_index = ztf_insert_aux_index.min(index);
        }
        let mut ztf_insert_aux_pipeline = ztf_insert_aux_index != usize::MAX;

        // now we loop over the base_pipeline and insert stages
        for i in 0..filter_pipeline.len() {
            let x = mongodb::bson::to_document(&filter_pipeline[i])?;

            if insert_aux_pipeline && i == insert_aux_index {
                pipeline.push(doc! {
                    "$lookup": doc! {
                        "from": format!("LSST_alerts_aux"),
                        "localField": "objectId",
                        "foreignField": "_id",
                        "as": "aux"
                    }
                });
                pipeline.push(doc! {
                    "$addFields": &aux_add_fields
                });
                pipeline.push(doc! {
                    "$unset": "aux"
                });
                insert_aux_pipeline = false; // only insert once
=======
/// Builds a MongoDB aggregation pipeline for LSST filter execution.
///
/// This function validates the provided filter pipeline and augments it with necessary
/// auxiliary data lookups (prv_candidates, fp_hists, cross_matches, aliases) based on
/// which fields are referenced in the filter. The resulting pipeline starts with a match stage
/// to filter by candids, and should be populated with the actual candids before execution.
///
/// # Arguments
/// * `filter_pipeline` - The user-defined filter pipeline stages
///
/// # Returns
/// * `Result<Vec<Document>, FilterError>` - A complete MongoDB aggregation pipeline ready for execution, or a `FilterError` if validation fails.
pub async fn build_lsst_filter_pipeline(
    filter_pipeline: &Vec<serde_json::Value>,
) -> Result<Vec<Document>, FilterError> {
    // validate filter
    validate_filter_pipeline(&filter_pipeline)?;

    let use_prv_candidates_index = uses_field_in_filter(filter_pipeline, "prv_candidates");
    let use_fp_hists_index = uses_field_in_filter(filter_pipeline, "fp_hists");
    let use_cross_matches_index = uses_field_in_filter(filter_pipeline, "cross_matches");
    let use_aliases_index = uses_field_in_filter(filter_pipeline, "aliases");

    let mut aux_add_fields = doc! {};

    if use_prv_candidates_index.is_some() {
        // insert it in aux addFields stage
        aux_add_fields.insert(
            "prv_candidates".to_string(),
            fetch_timeseries_op("aux.prv_candidates", "candidate.jd", 365, None),
        );
    }
    if use_fp_hists_index.is_some() {
        aux_add_fields.insert(
            "fp_hists".to_string(),
            fetch_timeseries_op("aux.fp_hists", "candidate.jd", 365, None),
        );
    }
    if use_cross_matches_index.is_some() {
        aux_add_fields.insert(
            "cross_matches".to_string(),
            get_array_element("aux.cross_matches"),
        );
    }
    if use_aliases_index.is_some() {
        aux_add_fields.insert("aliases".to_string(), get_array_element("aux.aliases"));
    }

    let mut insert_aux_pipeline = use_prv_candidates_index.is_some()
        || use_fp_hists_index.is_some()
        || use_cross_matches_index.is_some()
        || use_aliases_index.is_some();

    let mut insert_aux_index = usize::MAX;
    if let Some(index) = use_prv_candidates_index {
        insert_aux_index = insert_aux_index.min(index);
    }
    if let Some(index) = use_fp_hists_index {
        insert_aux_index = insert_aux_index.min(index);
    }
    if let Some(index) = use_cross_matches_index {
        insert_aux_index = insert_aux_index.min(index);
    }
    if let Some(index) = use_aliases_index {
        insert_aux_index = insert_aux_index.min(index);
    }

    // some sanity checks
    if insert_aux_index == usize::MAX && insert_aux_pipeline {
        return Err(FilterError::InvalidFilterPipeline(
            "could not determine where to insert aux pipeline".to_string(),
        ));
    }

    // filter prefix (with permissions)
    let mut pipeline = vec![
        doc! {
            "$match": doc! {
                "_id": doc! {
                    "$in": [] // candids will be inserted here
                }
>>>>>>> 4a9b526f
            }
        },
        doc! {
            "$project": doc! {
                "objectId": 1,
                "candidate": 1,
                "properties": 1,
                "coordinates": 1,
            }
        },
    ];

<<<<<<< HEAD
            if ztf_insert_aux_pipeline {
                pipeline.push(doc! {
                    "$lookup": doc! {
                        "from": format!("ZTF_alerts_aux"),
                        "localField": "aliases.ZTF.0",
                        "foreignField": "_id",
                        "as": "ztf_aux"
                    }
                });
                pipeline.push(doc! {
                    "$addFields": &ztf_aux_add_fields
                });
                pipeline.push(doc! {
                    "$unset": "ztf_aux"
                });
                ztf_insert_aux_pipeline = false; // only insert once
            }

            // push the current stage
            pipeline.push(x);
=======
    // now we loop over the base_pipeline and insert stages from the filter_pipeline
    // and when i = insert_index, we insert the aux_pipeline before the stage
    for i in 0..filter_pipeline.len() {
        let x = mongodb::bson::to_document(&filter_pipeline[i])?;

        if insert_aux_pipeline && i == insert_aux_index {
            pipeline.push(doc! {
                "$lookup": doc! {
                    "from": format!("LSST_alerts_aux"),
                    "localField": "objectId",
                    "foreignField": "_id",
                    "as": "aux"
                }
            });
            pipeline.push(doc! {
                "$addFields": &aux_add_fields
            });
            pipeline.push(doc! {
                "$unset": "aux"
            });
            insert_aux_pipeline = false; // only insert once
>>>>>>> 4a9b526f
        }

        // push the current stage
        pipeline.push(x);
    }
    Ok(pipeline)
}

pub struct LsstFilterWorker {
    alert_collection: mongodb::Collection<mongodb::bson::Document>,
    input_queue: String,
    output_topic: String,
    filters: Vec<LoadedFilter>,
}

#[async_trait::async_trait]
impl FilterWorker for LsstFilterWorker {
    #[instrument(err)]
    async fn new(
        config_path: &str,
        filter_ids: Option<Vec<String>>,
    ) -> Result<Self, FilterWorkerError> {
        let config_file = crate::conf::load_raw_config(&config_path)?;
        let db: mongodb::Database = crate::conf::build_db(&config_file).await?;
        let alert_collection = db.collection("LSST_alerts");
        let filter_collection = db.collection("filters");

        let input_queue = "LSST_alerts_filter_queue".to_string();
        let output_topic = "LSST_alerts_results".to_string();

        let filters = build_loaded_filters(&filter_ids, &Survey::Lsst, &filter_collection).await?;

        Ok(LsstFilterWorker {
            alert_collection,
            input_queue,
            output_topic,
            filters,
        })
    }

    fn survey() -> Survey {
        Survey::Lsst
    }

    fn input_queue_name(&self) -> String {
        self.input_queue.clone()
    }

    fn output_topic_name(&self) -> String {
        self.output_topic.clone()
    }

    fn has_filters(&self) -> bool {
        !self.filters.is_empty()
    }

    #[instrument(skip_all, err)]
    async fn process_alerts(&mut self, alerts: &[String]) -> Result<Vec<Alert>, FilterWorkerError> {
        let mut alerts_output = Vec::new();

        // unlike ZTF where we get a tuple of (programid, candid) from redis
        // LSST has only one public stream, meaning there are no programids
        // so we simply convert the array of String to Vec<i64>
        let candids: Vec<i64> = alerts.iter().map(|alert| alert.parse().unwrap()).collect();

        // run the filters
        let mut results_map: HashMap<i64, Vec<FilterResults>> = HashMap::new();
        for filter in &self.filters {
            let out_documents = run_filter(
                candids.clone(),
                &filter.id,
                filter.pipeline.clone(),
                &self.alert_collection,
            )
            .await?;

            // if the array is empty, continue
            if out_documents.is_empty() {
                continue;
            } else {
                // if we have output documents, we need to process them
                // and create filter results for each document (which contain annotations)
                info!(
                    "{} alerts passed lsst filter {}",
                    out_documents.len(),
                    filter.id,
                );
            }

            let now_ts = chrono::Utc::now().timestamp_millis() as f64;

            for doc in out_documents {
                let candid = doc.get_i64("_id")?;
                // might want to have the annotations as an optional field instead of empty
                let annotations =
                    serde_json::to_string(doc.get_document("annotations").unwrap_or(&doc! {}))?;
                let filter_result = FilterResults {
                    filter_id: filter.id.clone(),
                    passed_at: now_ts,
                    annotations,
                };
                let entry = results_map.entry(candid).or_insert(Vec::new());
                entry.push(filter_result);
            }
        }

        let alerts = build_lsst_alerts(&results_map, &self.alert_collection).await?;
        alerts_output.extend(alerts);

        Ok(alerts_output)
    }
}<|MERGE_RESOLUTION|>--- conflicted
+++ resolved
@@ -184,174 +184,6 @@
     Ok(alerts_output)
 }
 
-<<<<<<< HEAD
-pub struct LsstFilter {
-    id: String,
-    pipeline: Vec<Document>,
-}
-
-#[async_trait::async_trait]
-impl Filter for LsstFilter {
-    #[instrument(skip(filter_collection), err)]
-    async fn build(
-        filter_id: &str,
-        filter_collection: &mongodb::Collection<mongodb::bson::Document>,
-    ) -> Result<Self, FilterError> {
-        // get filter object
-        let filter_obj = get_filter_object(filter_id, "LSST_alerts", filter_collection).await?;
-
-        // filter prefix (with permissions)
-        let mut pipeline = vec![
-            doc! {
-                "$match": doc! {
-                    "_id": doc! {
-                        "$in": [] // candids will be inserted here
-                    }
-                }
-            },
-            doc! {
-                "$project": doc! {
-                    "objectId": 1,
-                    "candidate": 1,
-                    "properties": 1,
-                    "coordinates": 1,
-                }
-            },
-        ];
-
-        let mut aux_add_fields = doc! {};
-
-        // get filter pipeline as str and convert to Vec<Bson>
-        let filter_pipeline = filter_obj
-            .get("pipeline")
-            .ok_or(FilterError::FilterPipelineError)?
-            .as_str()
-            .ok_or(FilterError::FilterPipelineError)?;
-
-        let filter_pipeline = serde_json::from_str::<serde_json::Value>(filter_pipeline)?;
-        let filter_pipeline = filter_pipeline
-            .as_array()
-            .ok_or(FilterError::InvalidFilterPipeline)?;
-
-        // validate filter
-        validate_filter_pipeline(&filter_pipeline)?;
-
-        let use_prv_candidates_index = uses_field_in_filter(filter_pipeline, "prv_candidates");
-        let use_fp_hists_index = uses_field_in_filter(filter_pipeline, "fp_hists");
-        let use_cross_matches_index = uses_field_in_filter(filter_pipeline, "cross_matches");
-        let mut use_aliases_index = uses_field_in_filter(filter_pipeline, "aliases");
-
-        // check if other survey's data is used, in which case we do want to bring in aliases
-        let use_ztf_prv_candidates_index =
-            uses_field_in_filter(filter_pipeline, "ZTF.prv_candidates");
-        let use_ztf_fp_hists_index = uses_field_in_filter(filter_pipeline, "ZTF.fp_hists");
-
-        if use_ztf_prv_candidates_index.is_some() {
-            if use_aliases_index.is_none() {
-                use_aliases_index = use_ztf_prv_candidates_index;
-            } else {
-                use_aliases_index = Some(
-                    use_aliases_index
-                        .unwrap()
-                        .min(use_ztf_prv_candidates_index.unwrap()),
-                );
-            }
-        }
-        if use_ztf_fp_hists_index.is_some() {
-            if use_aliases_index.is_none() {
-                use_aliases_index = use_ztf_fp_hists_index;
-            } else {
-                use_aliases_index = Some(
-                    use_aliases_index
-                        .unwrap()
-                        .min(use_ztf_fp_hists_index.unwrap()),
-                );
-            }
-        }
-
-        if use_prv_candidates_index.is_some() {
-            // insert it in aux addFields stage
-            aux_add_fields.insert(
-                "prv_candidates".to_string(),
-                fetch_timeseries_op("aux.prv_candidates", "candidate.jd", 365, None),
-            );
-        }
-        if use_fp_hists_index.is_some() {
-            aux_add_fields.insert(
-                "fp_hists".to_string(),
-                fetch_timeseries_op("aux.fp_hists", "candidate.jd", 365, None),
-            );
-        }
-        if use_cross_matches_index.is_some() {
-            aux_add_fields.insert(
-                "cross_matches".to_string(),
-                get_array_element("aux.cross_matches"),
-            );
-        }
-        if use_aliases_index.is_some() {
-            aux_add_fields.insert("aliases".to_string(), get_array_element("aux.aliases"));
-        }
-
-        let mut insert_aux_index = usize::MAX;
-        if let Some(index) = use_prv_candidates_index {
-            insert_aux_index = insert_aux_index.min(index);
-        }
-        if let Some(index) = use_fp_hists_index {
-            insert_aux_index = insert_aux_index.min(index);
-        }
-        if let Some(index) = use_cross_matches_index {
-            insert_aux_index = insert_aux_index.min(index);
-        }
-        if let Some(index) = use_aliases_index {
-            insert_aux_index = insert_aux_index.min(index);
-        }
-        let mut insert_aux_pipeline = insert_aux_index != usize::MAX;
-
-        // same for ZTF
-        let mut ztf_aux_add_fields = doc! {};
-        if use_ztf_prv_candidates_index.is_some() {
-            ztf_aux_add_fields.insert(
-                "ZTF.prv_candidates".to_string(),
-                fetch_timeseries_op("ztf_aux.prv_candidates", "candidate.jd", 365, None),
-            );
-        }
-        if use_ztf_fp_hists_index.is_some() {
-            ztf_aux_add_fields.insert(
-                "ZTF.fp_hists".to_string(),
-                fetch_timeseries_op("ztf_aux.fp_hists", "candidate.jd", 365, None),
-            );
-        }
-
-        let mut ztf_insert_aux_index = usize::MAX;
-        if let Some(index) = use_ztf_prv_candidates_index {
-            ztf_insert_aux_index = ztf_insert_aux_index.min(index);
-        }
-        if let Some(index) = use_ztf_fp_hists_index {
-            ztf_insert_aux_index = ztf_insert_aux_index.min(index);
-        }
-        let mut ztf_insert_aux_pipeline = ztf_insert_aux_index != usize::MAX;
-
-        // now we loop over the base_pipeline and insert stages
-        for i in 0..filter_pipeline.len() {
-            let x = mongodb::bson::to_document(&filter_pipeline[i])?;
-
-            if insert_aux_pipeline && i == insert_aux_index {
-                pipeline.push(doc! {
-                    "$lookup": doc! {
-                        "from": format!("LSST_alerts_aux"),
-                        "localField": "objectId",
-                        "foreignField": "_id",
-                        "as": "aux"
-                    }
-                });
-                pipeline.push(doc! {
-                    "$addFields": &aux_add_fields
-                });
-                pipeline.push(doc! {
-                    "$unset": "aux"
-                });
-                insert_aux_pipeline = false; // only insert once
-=======
 /// Builds a MongoDB aggregation pipeline for LSST filter execution.
 ///
 /// This function validates the provided filter pipeline and augments it with necessary
@@ -373,7 +205,35 @@
     let use_prv_candidates_index = uses_field_in_filter(filter_pipeline, "prv_candidates");
     let use_fp_hists_index = uses_field_in_filter(filter_pipeline, "fp_hists");
     let use_cross_matches_index = uses_field_in_filter(filter_pipeline, "cross_matches");
-    let use_aliases_index = uses_field_in_filter(filter_pipeline, "aliases");
+    let mut use_aliases_index = uses_field_in_filter(filter_pipeline, "aliases");
+
+    // check if other survey's data is used, in which case we do want to bring in aliases
+    let use_ztf_prv_candidates_index =
+        uses_field_in_filter(filter_pipeline, "ZTF.prv_candidates");
+    let use_ztf_fp_hists_index = uses_field_in_filter(filter_pipeline, "ZTF.fp_hists");
+
+    if use_ztf_prv_candidates_index.is_some() {
+        if use_aliases_index.is_none() {
+            use_aliases_index = use_ztf_prv_candidates_index;
+        } else {
+            use_aliases_index = Some(
+                use_aliases_index
+                    .unwrap()
+                    .min(use_ztf_prv_candidates_index.unwrap()),
+            );
+        }
+    }
+    if use_ztf_fp_hists_index.is_some() {
+        if use_aliases_index.is_none() {
+            use_aliases_index = use_ztf_fp_hists_index;
+        } else {
+            use_aliases_index = Some(
+                use_aliases_index
+                    .unwrap()
+                    .min(use_ztf_fp_hists_index.unwrap()),
+            );
+        }
+    }
 
     let mut aux_add_fields = doc! {};
 
@@ -419,6 +279,30 @@
         insert_aux_index = insert_aux_index.min(index);
     }
 
+    // same for ZTF
+    let mut ztf_aux_add_fields = doc! {};
+    if use_ztf_prv_candidates_index.is_some() {
+        ztf_aux_add_fields.insert(
+            "ZTF.prv_candidates".to_string(),
+            fetch_timeseries_op("ztf_aux.prv_candidates", "candidate.jd", 365, None),
+        );
+    }
+    if use_ztf_fp_hists_index.is_some() {
+        ztf_aux_add_fields.insert(
+            "ZTF.fp_hists".to_string(),
+            fetch_timeseries_op("ztf_aux.fp_hists", "candidate.jd", 365, None),
+        );
+    }
+
+    let mut ztf_insert_aux_index = usize::MAX;
+    if let Some(index) = use_ztf_prv_candidates_index {
+        ztf_insert_aux_index = ztf_insert_aux_index.min(index);
+    }
+    if let Some(index) = use_ztf_fp_hists_index {
+        ztf_insert_aux_index = ztf_insert_aux_index.min(index);
+    }
+    let mut ztf_insert_aux_pipeline = ztf_insert_aux_index != usize::MAX;
+
     // some sanity checks
     if insert_aux_index == usize::MAX && insert_aux_pipeline {
         return Err(FilterError::InvalidFilterPipeline(
@@ -433,7 +317,6 @@
                 "_id": doc! {
                     "$in": [] // candids will be inserted here
                 }
->>>>>>> 4a9b526f
             }
         },
         doc! {
@@ -446,9 +329,31 @@
         },
     ];
 
-<<<<<<< HEAD
-            if ztf_insert_aux_pipeline {
-                pipeline.push(doc! {
+    // now we loop over the base_pipeline and insert stages from the filter_pipeline
+    // and when i = insert_index, we insert the aux_pipeline before the stage
+    for i in 0..filter_pipeline.len() {
+        let x = mongodb::bson::to_document(&filter_pipeline[i])?;
+
+        if insert_aux_pipeline && i == insert_aux_index {
+            pipeline.push(doc! {
+                "$lookup": doc! {
+                    "from": format!("LSST_alerts_aux"),
+                    "localField": "objectId",
+                    "foreignField": "_id",
+                    "as": "aux"
+                }
+            });
+            pipeline.push(doc! {
+                "$addFields": &aux_add_fields
+            });
+            pipeline.push(doc! {
+                "$unset": "aux"
+            });
+            insert_aux_pipeline = false; // only insert once
+        }
+
+        if ztf_insert_aux_pipeline {
+            pipeline.push(doc! {
                     "$lookup": doc! {
                         "from": format!("ZTF_alerts_aux"),
                         "localField": "aliases.ZTF.0",
@@ -456,40 +361,13 @@
                         "as": "ztf_aux"
                     }
                 });
-                pipeline.push(doc! {
+            pipeline.push(doc! {
                     "$addFields": &ztf_aux_add_fields
                 });
-                pipeline.push(doc! {
+            pipeline.push(doc! {
                     "$unset": "ztf_aux"
                 });
-                ztf_insert_aux_pipeline = false; // only insert once
-            }
-
-            // push the current stage
-            pipeline.push(x);
-=======
-    // now we loop over the base_pipeline and insert stages from the filter_pipeline
-    // and when i = insert_index, we insert the aux_pipeline before the stage
-    for i in 0..filter_pipeline.len() {
-        let x = mongodb::bson::to_document(&filter_pipeline[i])?;
-
-        if insert_aux_pipeline && i == insert_aux_index {
-            pipeline.push(doc! {
-                "$lookup": doc! {
-                    "from": format!("LSST_alerts_aux"),
-                    "localField": "objectId",
-                    "foreignField": "_id",
-                    "as": "aux"
-                }
-            });
-            pipeline.push(doc! {
-                "$addFields": &aux_add_fields
-            });
-            pipeline.push(doc! {
-                "$unset": "aux"
-            });
-            insert_aux_pipeline = false; // only insert once
->>>>>>> 4a9b526f
+            ztf_insert_aux_pipeline = false; // only insert once
         }
 
         // push the current stage
