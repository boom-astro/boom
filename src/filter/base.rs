--- conflicted
+++ resolved
@@ -672,10 +672,7 @@
             &ok_excluded_attrs,
         );
         for alert in alerts_output {
-<<<<<<< HEAD
-            send_alert_to_kafka(&alert, &schema, &producer, &output_topic).await?;
-=======
-            send_alert_to_kafka(&alert, &schema, &producer, &output_topic, &key)
+            send_alert_to_kafka(&alert, &schema, &producer, &output_topic)
                 .await
                 .inspect_err(|_| {
                     let attributes = &output_error_attrs;
@@ -683,7 +680,6 @@
                     BATCH_PROCESSED.add(1, attributes);
                     ALERT_PROCESSED.add(1, attributes);
                 })?;
->>>>>>> 4540e963
             trace!(
                 "Sent alert with candid {} to Kafka topic {}",
                 &alert.candid,
