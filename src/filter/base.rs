use crate::{
    conf::{self, AppConfig},
    filter::{build_lsst_filter_pipeline, build_ztf_filter_pipeline},
    utils::{
        enums::Survey,
        o11y::metrics::SCHEDULER_METER,
        worker::{should_terminate, WorkerCmd},
    },
};

use std::{num::NonZero, sync::LazyLock};

use apache_avro::Schema;
use apache_avro::{serde_avro_bytes, Writer};
use futures::stream::StreamExt;
use mongodb::bson::{doc, Document};
use opentelemetry::{
    metrics::{Counter, UpDownCounter},
    KeyValue,
};
use rdkafka::producer::FutureProducer;
use rdkafka::{config::ClientConfig, producer::FutureRecord};
use redis::AsyncCommands;
use tokio::sync::mpsc;
use tracing::{debug, error, info, instrument, trace, warn};
use uuid::Uuid;

// NOTE: Global instruments are defined here because reusing instruments is
// considered a best practice. See boom::alert::base.

// UpDownCounter for the number of alerts currently being processed by the filter workers.
static ACTIVE: LazyLock<UpDownCounter<i64>> = LazyLock::new(|| {
    SCHEDULER_METER
        .i64_up_down_counter("filter_worker.active")
        .with_unit("{alert}")
        .with_description("Number of alerts currently being processed by the filter worker.")
        .build()
});

// Counter for the number of alert batches processed by the filter workers.
static BATCH_PROCESSED: LazyLock<Counter<u64>> = LazyLock::new(|| {
    SCHEDULER_METER
        .u64_counter("filter_worker.batch.processed")
        .with_unit("{batch}")
        .with_description("Number of alert batches processed by the filter worker.")
        .build()
});

// Counter for the number of alerts processed by the filter workers.
static ALERT_PROCESSED: LazyLock<Counter<u64>> = LazyLock::new(|| {
    SCHEDULER_METER
        .u64_counter("filter_worker.alert.processed")
        .with_unit("{alert}")
        .with_description("Number of alerts processed by the filter worker.")
        .build()
});

// This is the schema of the avro object that we will send to kafka
// that includes the alert data and filter results
const ALERT_SCHEMA: &str = r#"
{
    "type": "record",
    "name": "Alert",
    "fields": [
        {"name": "candid", "type": "long"},
        {"name": "objectId", "type": "string"},
        {"name": "jd", "type": "double"},
        {"name": "ra", "type": "double"},
        {"name": "dec", "type": "double"},
        {"name":"survey","type":{"type":"enum","name":"Survey","symbols":["ZTF","LSST","DECAM"]}},
        {"name": "filters", "type": {
            "type": "array",
            "items": {
                "type": "record",
                "name": "FilterResults",
                "fields": [
                    {"name": "filter_id", "type": "string"},
                    {"name": "passed_at", "type": "double"},
                    {"name": "annotations", "type": "string"}
                ]
            }
        }},
        {"name": "classifications", "type": {
            "type": "array",
            "items": {
                "type": "record",
                "name": "Classification",
                "fields": [
                    {"name": "classifier", "type": "string"},
                    {"name": "score", "type": "double"}
                ]
            }
        }},
        {"name": "photometry", "type": {
            "type": "array",
            "items": {
                "type": "record",
                "name": "Photometry",
                "fields": [
                    {"name": "jd", "type": "double"},
                    {"name": "flux",  "type": ["null", "double"], "doc": "in nJy"},
                    {"name": "flux_err",  "type":"double", "doc": "in nJy"},
                    {"name":"band","type":"string"},
                    {"name":"zero_point","type":"double"},
                    {"name":"origin","type":{"type":"enum","name":"Origin","symbols":["Alert","ForcedPhot"]}},
                    {"name":"programid","type":"int"},
                    {"name":"survey","type": "Survey"},
                    {"name":"ra","type":["null","double"]},
                    {"name":"dec","type":["null","double"]}
                ]
            }
        }},
        {"name":"cutoutScience","type":{"type":"bytes"}},
        {"name":"cutoutTemplate","type":{"type":"bytes"}},
        {"name":"cutoutDifference","type":{"type":"bytes"}}
    ]
}
"#;

#[derive(thiserror::Error, Debug)]
pub enum FilterError {
    #[error("value access error from bson")]
    BsonValueAccess(#[from] mongodb::bson::document::ValueAccessError),
    #[error("serialization error from bson")]
    BsonSerialization(#[from] mongodb::bson::ser::Error),
    #[error("error from mongodb")]
    Mongodb(#[from] mongodb::error::Error),
    #[error("error from serde_json")]
    SerdeJson(#[from] serde_json::Error),
    #[error("invalid filter permissions")]
    InvalidFilterPermissions,
    #[error("filter not found in database")]
    FilterNotFound,
    #[error("filter pipeline could not be parsed")]
    FilterPipelineError,
    #[error("invalid filter pipeline")]
    InvalidFilterPipeline(String),
    #[error("invalid filter id")]
    InvalidFilterId,
    #[error("error during filter execution")]
    FilterExecutionError(String),
}

pub fn parse_programid_candid_tuple(tuple_str: &str) -> Option<(i32, i64)> {
    // We know that we have the programid first, followed by a comma, and then the candid
    // the programid is always a single digit (0-9) and the candid is a larger number
    // so we don't need to look for the comma to split the string.
    // We can directly use the indexes to read the values
    // while this makes it very specific to this format, it is twice as fast.
    let first_part = &tuple_str[0..1];
    // verify that the second character is a comma
    if &tuple_str[1..2] != "," {
        return None;
    }
    let second_part = &tuple_str[2..];
    let first = first_part.parse::<i32>();
    let second = second_part.parse::<i64>();
    if let (Ok(first_value), Ok(second_value)) = (first, second) {
        return Some((first_value, second_value));
    }
    None
}

#[derive(Debug, Clone, serde::Serialize, serde::Deserialize)]
pub enum Origin {
    Alert,
    ForcedPhot,
}

#[derive(Debug, Clone, serde::Serialize, serde::Deserialize)]
pub struct Photometry {
    pub jd: f64,
    pub flux: Option<f64>, // in nJy
    pub flux_err: f64,     // in nJy
    pub band: String,
    pub zero_point: f64,
    pub origin: Origin,
    pub programid: i32,
    pub survey: Survey,
    pub ra: Option<f64>,
    pub dec: Option<f64>,
}

#[derive(Debug, Clone, serde::Serialize, serde::Deserialize)]
pub struct Classification {
    pub classifier: String,
    pub score: f64,
}

#[derive(Debug, Clone, serde::Serialize, serde::Deserialize)]
pub struct FilterResults {
    pub filter_id: String,
    pub passed_at: f64, // timestamp in seconds
    pub annotations: String,
}

#[derive(Debug, Clone, serde::Serialize, serde::Deserialize)]
pub struct Alert {
    pub candid: i64,
    #[serde(rename = "objectId")]
    pub object_id: String,
    pub jd: f64,
    pub ra: f64,
    pub dec: f64,
    pub survey: Survey,
    pub filters: Vec<FilterResults>,
    pub classifications: Vec<Classification>,
    pub photometry: Vec<Photometry>,
    #[serde(with = "serde_avro_bytes", rename = "cutoutScience")]
    pub cutout_science: Vec<u8>,
    #[serde(with = "serde_avro_bytes", rename = "cutoutTemplate")]
    pub cutout_template: Vec<u8>,
    #[serde(with = "serde_avro_bytes", rename = "cutoutDifference")]
    pub cutout_difference: Vec<u8>,
}

pub fn load_schema(schema_str: &str) -> Result<Schema, FilterWorkerError> {
    let schema =
        Schema::parse_str(schema_str).inspect_err(|e| error!("Failed to parse schema: {}", e))?;

    Ok(schema)
}

pub fn load_alert_schema() -> Result<Schema, FilterWorkerError> {
    load_schema(ALERT_SCHEMA)
}

#[instrument(skip_all, err)]
pub fn to_avro_bytes<T>(value: &T, schema: &Schema) -> Result<Vec<u8>, FilterWorkerError>
where
    T: serde::Serialize,
{
    let mut writer = Writer::with_codec(schema, Vec::new(), apache_avro::Codec::Snappy);
    writer.append_ser(value).inspect_err(|e| {
        error!("Failed to serialize alert to Avro: {}", e);
    })?;
    let encoded = writer.into_inner().inspect_err(|e| {
        error!("Failed to finalize Avro writer: {}", e);
    })?;

    Ok(encoded)
}

#[instrument(skip(alert, schema), fields(candid = alert.candid, object_id = alert.object_id), err)]
pub fn alert_to_avro_bytes(alert: &Alert, schema: &Schema) -> Result<Vec<u8>, FilterWorkerError> {
    to_avro_bytes(alert, schema)
}

/// Creates a Kafka FutureProducer with the given configuration.
///
/// # Arguments
/// * `kafka_producer_config` - A reference to the KafkaProducerConfig containing the configuration parameters.
///
/// # Returns
/// * `Result<FutureProducer, FilterWorkerError>` - The created FutureProducer or a FilterWorkerError.
pub async fn create_producer(
    kafka_producer_config: &conf::KafkaProducerConfig,
) -> Result<FutureProducer, FilterWorkerError> {
    let producer: FutureProducer = ClientConfig::new()
        // Uncomment the following to get logs from kafka (RUST_LOG doesn't work):
        // .set("debug", "broker,topic,msg")
        .set("bootstrap.servers", &kafka_producer_config.server)
        .set("message.timeout.ms", "5000")
        // it's best to increase batch.size if the cluster
        // is running on another machine. Locally, lower means less
        // latency, since we are not limited by network speed anyways
        .set("batch.size", "16384")
        .set("linger.ms", "5")
        .set("acks", "1")
        .set("max.in.flight.requests.per.connection", "5")
        .set("retries", "3")
        .create()?;

    Ok(producer)
}

/// Sends an alert to Kafka after encoding it to Avro format.
///
/// # Arguments
/// * `alert` - A reference to the Alert object to be sent.
/// * `schema` - A reference to the Avro Schema used for encoding the alert.
/// * `producer` - A reference to the Kafka FutureProducer used to send the alert.
/// * `topic` - The Kafka topic to which the alert will be sent.
///
/// # Returns
/// * `Result<(), FilterWorkerError>` - Returns Ok(()) if the alert is sent successfully, otherwise returns a FilterWorkerError.
#[instrument(skip(alert, schema, producer), fields(candid = alert.candid, object_id = alert.object_id), err)]
pub async fn send_alert_to_kafka(
    alert: &Alert,
    schema: &Schema,
    producer: &FutureProducer,
    topic: &str,
) -> Result<(), FilterWorkerError> {
    let encoded = alert_to_avro_bytes(alert, schema)?;

    let record: FutureRecord<'_, (), Vec<u8>> = FutureRecord::to(&topic).payload(&encoded);

    producer
        .send(record, std::time::Duration::from_secs(30))
        .await
        .map_err(|(e, _)| {
            warn!("Failed to send filter result to Kafka: {}", e);
            e
        })?;

    Ok(())
}

/// Recursively checks if a given field is used in a MongoDB aggregation stage.
///
/// # Arguments
/// * `stage` - A reference to a serde_json::Value representing the aggregation stage.
/// * `field` - The field name to check for usage.
///
/// # Returns
/// * `bool` - Returns true if the field is used in the stage, false otherwise.
fn uses_field_in_stage(stage: &serde_json::Value, field: &str) -> bool {
    // we consider a value is a match with field if it is:
    // - equal to the field
    // - equal to the field with a $ prefix
    // - starts with the field and a dot (for nested fields)
    // - starts with the field with a $ prefix and a dot
    // then we found it
    if let Some(array) = stage.as_array() {
        return array.iter().any(|item| uses_field_in_stage(item, field));
    } else if let Some(obj) = stage.as_object() {
        // The unwrap here is ok, the key was already a json value
        return obj
            .iter()
            .map(|(key, value)| (serde_json::to_value(key).unwrap(), value))
            .any(|(key, value)| {
                uses_field_in_stage(&key, field) || uses_field_in_stage(value, field)
            });
    } else if let Some(stage_str) = stage.as_str() {
        let stage_str = stage_str.trim();
        if stage_str == field
            || stage_str == &format!("${}", field)
            || stage_str.starts_with(&format!("{}.", field))
            || stage_str.starts_with(&format!("${}.", field))
        {
            return true;
        }
    }

    false
}

/// Checks if a given field is used in any stage of a MongoDB aggregation pipeline.
///
/// # Arguments
/// * `filter_pipeline` - A reference to a slice of serde_json::Value representing the aggregation pipeline.
/// * `field` - The field name to check for usage.
///
/// # Returns
/// * `Option<usize>` - Returns Some(index) of the first stage that uses the field, or None if the field is not used in any stage.
pub fn uses_field_in_filter(filter_pipeline: &[serde_json::Value], field: &str) -> Option<usize> {
    for (i, stage) in filter_pipeline.iter().enumerate() {
        if uses_field_in_stage(stage, field) {
            return Some(i);
        }
    }
    None
}

/// Validates a MongoDB aggregation pipeline used as a filter.
///
/// # Arguments
/// * `filter_pipeline` - A reference to a slice of serde_json::Value representing the aggregation pipeline.
///
/// # Returns
/// * `Result<(), FilterError>` - Returns Ok(()) if the pipeline is valid, otherwise returns a FilterError.
#[instrument(skip_all, err)]
pub fn validate_filter_pipeline(filter_pipeline: &[serde_json::Value]) -> Result<(), FilterError> {
    // mongodb aggregation pipelines have project stages that can include or exclude fields,
    // (not both at the same time), and unset stages that remove fields.
    // We need the objectId and _id to always be present in the output
    // so we make sure that:
    // - project stages that are an include stages (no "field: 0") specify objectId: 1
    // - project stages that are an exclude stage (with "field: 0") do not mention objectId
    // - project stages do not exclude the _id field or objectId
    // - unset stages do not delete the objectId or _id fields
    // - we don't have any group, unwind, or lookup stages
    // - that the last stage is a project that includes objectId
    let nb_stages = filter_pipeline.len();
    if nb_stages == 0 {
        return Err(FilterError::InvalidFilterPipeline(
            "Filter pipeline cannot be empty".to_string(),
        ));
    }
    let mut nb_match_stages = 0;
    for (i, stage) in filter_pipeline.iter().enumerate() {
        if stage.get("$group").is_some()
            || stage.get("$unwind").is_some()
            || stage.get("$lookup").is_some()
        {
            return Err(FilterError::InvalidFilterPipeline(
                "group, unwind, and lookup stages are not allowed".to_string(),
            ));
        }
        // check for project stages
        if stage.get("$project").is_some() {
            // dont convert to a string here, just look over key/values
            // we build the following variables:
            // - includes_object_id: bool, if the stage includes objectId
            // - excludes_object_id: bool, if the stage excludes objectId
            // - excludes_id: bool, if the stage excludes _id
            // - include_stage: bool, if the stage is an include stage (no "field: 0")
            let project_stage = stage.get("$project").unwrap();
            let mut includes_object_id = false;
            let mut excludes_object_id = false;
            let mut excludes_id = false;
            let mut include_stage = true;
            if let Some(project_obj) = project_stage.as_object() {
                for (key, value) in project_obj.iter() {
                    if key == "objectId" {
                        if value == &serde_json::Value::Number(1.into()) {
                            includes_object_id = true;
                        } else if value == &serde_json::Value::Number(0.into()) {
                            excludes_object_id = true;
                        }
                    } else if key == "_id" {
                        if value == &serde_json::Value::Number(0.into()) {
                            excludes_id = true;
                        }
                    } else if value == &serde_json::Value::Number(0.into()) {
                        include_stage = false;
                    }
                }
            }
            // make sure that _id is never excluded
            if excludes_id {
                return Err(FilterError::InvalidFilterPipeline(
                    "_id field cannot be excluded".to_string(),
                ));
            }
            // if it's an exclude, make sure that objectId is not excluded
            if !include_stage && excludes_object_id {
                return Err(FilterError::InvalidFilterPipeline(
                    "objectId field cannot be excluded".to_string(),
                ));
            }
            // if it's an include, make sure that objectId is included
            if include_stage && !includes_object_id {
                return Err(FilterError::InvalidFilterPipeline(
                    "objectId field must be included".to_string(),
                ));
            }
        }

        // check for unset stages
        if stage.get("$unset").is_some() {
            // unset can just be a string or an array of strings
            let unset_stage = stage.get("$unset").unwrap();
            if let Some(unset_array) = unset_stage.as_array() {
                for value in unset_array {
                    if value == &serde_json::Value::String("objectId".to_string())
                        || value == &serde_json::Value::String("_id".to_string())
                    {
                        return Err(FilterError::InvalidFilterPipeline(
                            "objectId and _id fields cannot be unset".to_string(),
                        ));
                    }
                }
            } else if let Some(unset_str) = unset_stage.as_str() {
                if unset_str == "objectId" || unset_str == "_id" {
                    return Err(FilterError::InvalidFilterPipeline(
                        "objectId and _id fields cannot be unset".to_string(),
                    ));
                }
            } else {
                return Err(FilterError::InvalidFilterPipeline(
                    "invalid $unset stage".to_string(),
                ));
            }
        }

        // check for the last stage
        if i == nb_stages - 1 {
            // the last stage must be a project stage that includes objectId
            if let Some(project_stage) = stage.get("$project") {
                if let Some(project_obj) = project_stage.as_object() {
                    if !project_obj.contains_key("objectId")
                        || project_obj.get("objectId") != Some(&serde_json::Value::Number(1.into()))
                    {
                        return Err(FilterError::InvalidFilterPipeline(
                            "the last stage must be a $project stage that includes objectId"
                                .to_string(),
                        ));
                    }
                } else {
                    return Err(FilterError::InvalidFilterPipeline(
                        "the last stage must be a $project stage that includes objectId"
                            .to_string(),
                    ));
                }
            } else {
                return Err(FilterError::InvalidFilterPipeline(
                    "the last stage must be a $project stage that includes objectId".to_string(),
                ));
            }
        }
        if stage.get("$match").is_some() {
            nb_match_stages += 1;
        }
    }
    if nb_match_stages == 0 {
        return Err(FilterError::InvalidFilterPipeline(
            "Filter pipeline must have at least one $match stage".to_string(),
        ));
    }
    Ok(())
}

/// Updates the the index of a pipeline where aliases are used/required
///
/// # Arguments
/// * `current` - The current index of the aliases in the pipeline
/// * `new` - The new index of the aliases in the pipeline
///
/// # Returns
/// * `Option<usize>` - The updated index of the aliases in the pipeline
pub fn update_aliases_index(current: Option<usize>, new: Option<usize>) -> Option<usize> {
    if new.is_some() {
        if current.is_none() {
            new
        } else {
            Some(current.unwrap().min(new.unwrap()))
        }
    } else {
        current
    }
}

/// Updates the index of a pipeline where aliases are used/required,
/// by checking multiple new indices.
///
/// # Arguments
/// * `current` - The current index of the aliases in the pipeline
/// * `news` - A vector of new indices of the aliases in the pipeline
///
/// # Returns
/// * `Option<usize>` - The updated index of the aliases in the pipeline
pub fn update_aliases_index_multiple(
    current: Option<usize>,
    news: Vec<Option<usize>>,
) -> Option<usize> {
    let mut result = current;
    for new in news {
        result = update_aliases_index(result, new);
    }
    result
}

/// Runs the filter pipeline on the given candidate IDs.
///
/// # Arguments
/// * `candids` - A vector of candidate IDs to filter.
/// * `pipeline` - The MongoDB aggregation pipeline to execute.
/// * `alert_collection` - The MongoDB collection containing alerts.
///
/// # Returns
/// * `Result<Vec<Document>, FilterError>` - A vector of documents that passed the filter or a FilterError.
#[instrument(skip(candids, pipeline, alert_collection), err)]
pub async fn run_filter(
<<<<<<< HEAD
    candids: Vec<i64>,
=======
    candids: &[i64],
    filter_id: &str,
>>>>>>> 2bc7e9fe
    mut pipeline: Vec<Document>,
    alert_collection: &mongodb::Collection<Document>,
) -> Result<Vec<Document>, FilterError> {
    if candids.len() == 0 {
        return Ok(vec![]);
    }
    if pipeline.len() == 0 {
        return Err(FilterError::InvalidFilterPipeline(
            "filter pipeline is empty".to_string(),
        ));
    }

    // insert candids into filter
    pipeline[0].get_document_mut("$match")?.insert(
        "_id",
        doc! {
            "$in": candids
        },
    );

    // run filter
    let mut result = alert_collection.aggregate(pipeline).await?;

    let mut out_documents: Vec<Document> = Vec::new();

    while let Some(doc) = result.next().await {
        out_documents.push(doc?);
    }

    Ok(out_documents)
}

#[derive(serde::Deserialize, serde::Serialize, Clone, utoipa::ToSchema)]
pub struct FilterVersion {
    pub fid: String,
    pub pipeline: String,
    pub created_at: f64,
}

#[derive(serde::Deserialize, serde::Serialize, Clone, utoipa::ToSchema)]
pub struct Filter {
    #[serde(rename = "_id")]
    pub id: String,
    pub permissions: Vec<i32>,
    pub user_id: String,
    pub survey: Survey,
    pub active: bool,
    pub active_fid: String,
    pub fv: Vec<FilterVersion>,
    pub created_at: f64,
    pub updated_at: f64,
}

pub struct LoadedFilter {
    pub id: String,
    pub permissions: Vec<i32>,
    pub pipeline: Vec<Document>,
}

/// Retrieves an active filter from the database.
///
/// # Arguments
/// * `filter_id` - The unique identifier of the filter
/// * `survey` - The survey this filter belongs to, from crate::utils::enums::Survey
/// * `filter_collection` - MongoDB collection containing filters
///
/// # Returns
/// The filter object if found and active
///
/// # Errors
/// Returns `FilterError::FilterNotFound` if no matching active filter exists
#[instrument(skip(filter_collection), err)]
pub async fn get_filter(
    filter_id: &str,
    survey: &Survey,
    filter_collection: &mongodb::Collection<Filter>,
) -> Result<Filter, FilterError> {
    info!(
        "Getting filter object for filter_id: {}, survey: {}",
        filter_id,
        survey.to_string()
    );
    let filter_obj = filter_collection
        .find_one(doc! {
            "_id": filter_id,
            "active": true,
            "survey": survey.to_string()
        })
        .await?
        .ok_or(FilterError::FilterNotFound)?;

    Ok(filter_obj)
}

/// Extracts the active filter pipeline version from a Filter object.
///
/// # Arguments
/// * `filter` - The Filter object from which to extract the active pipeline.
///
/// # Returns
/// * `Result<Vec<serde_json::Value>, FilterError>` - The active filter pipeline as a vector of serde_json::Value or a FilterError.
#[instrument(skip(filter), err)]
pub fn get_active_filter_pipeline(filter: &Filter) -> Result<Vec<serde_json::Value>, FilterError> {
    // find the active filter version
    let active_fv = filter
        .fv
        .iter()
        .find(|fv| fv.fid == filter.active_fid)
        .ok_or(FilterError::FilterNotFound)?;

    let filter_pipeline = serde_json::from_str::<serde_json::Value>(&active_fv.pipeline)?;
    let filter_pipeline = filter_pipeline
        .as_array()
        .ok_or(FilterError::InvalidFilterPipeline(
            "Filter pipeline must be an array".to_string(),
        ))?;

    Ok(filter_pipeline.to_vec())
}

/// Builds a complete filter pipeline for the given survey and permissions.
/// The resulting pipeline is ready to be executed against a MongoDB collection,
/// and simply needs its first $match stage to be populated with the desired candids.
///
/// # Arguments
/// * `pipeline` - The base filter pipeline as a vector of serde_json::Value.
/// * `permissions` - The permissions associated with the filter.
/// * `survey` - The survey type, from crate::utils::enums::Survey.
/// # Returns
/// * `Result<Vec<Document>, FilterError>` - The constructed filter pipeline as a vector of MongoDB Documents or a FilterError.
#[instrument(skip_all, err)]
pub async fn build_filter_pipeline(
    pipeline: &Vec<serde_json::Value>,
    permissions: &Vec<i32>,
    survey: &Survey,
) -> Result<Vec<Document>, FilterError> {
    let pipeline = match survey {
        Survey::Ztf => {
            if permissions.is_empty() {
                return Err(FilterError::InvalidFilterPermissions);
            }
            build_ztf_filter_pipeline(pipeline, permissions).await?
        }
        Survey::Lsst => build_lsst_filter_pipeline(pipeline).await?,
        _ => {
            return Err(FilterError::InvalidFilterPipeline(
                "Unsupported survey for filter pipeline".to_string(),
            ));
        }
    };
    Ok(pipeline)
}

/// Builds a LoadedFilter object for the given filter ID and survey.
/// The LoadedFilter contains the filter ID, permissions, and a fully constructed
/// filter pipeline ready for execution.
///
/// # Arguments
/// * `filter_id` - The ID of the filter to load.
/// * `survey` - The survey type, from crate::utils::enums::Survey.
/// * `filter_collection` - The MongoDB collection containing filter documents.
///
/// # Returns
/// * `Result<LoadedFilter, FilterError>` - The constructed LoadedFilter or a FilterError.
#[instrument(skip_all, err)]
pub async fn build_loaded_filter(
    filter_id: &str,
    survey: &Survey,
    filter_collection: &mongodb::Collection<Filter>,
) -> Result<LoadedFilter, FilterError> {
    let filter = get_filter(filter_id, survey, filter_collection).await?;

    let pipeline = get_active_filter_pipeline(&filter)?;
    let pipeline = build_filter_pipeline(&pipeline, &filter.permissions, &filter.survey).await?;

    let loaded = LoadedFilter {
        id: filter.id.clone(),
        pipeline: pipeline,
        permissions: filter.permissions,
    };
    Ok(loaded)
}

/// Builds a vector of LoadedFilter objects for the specified filter IDs and survey.
/// If no filter IDs are provided, all active filters for the survey are loaded.
///
/// # Arguments
/// * `filter_ids` - An optional vector of filter IDs to load. If None, all active filters are loaded.
/// * `survey` - The survey type, from crate::utils::enums::Survey.
/// * `filter_collection` - The MongoDB collection containing filter documents.
///
/// # Returns
/// * `Result<Vec<LoadedFilter>, FilterError>` - A vector of LoadedFilter objects or a FilterError.
#[instrument(skip_all, err)]
pub async fn build_loaded_filters(
    filter_ids: &Option<Vec<String>>,
    survey: &Survey,
    filter_collection: &mongodb::Collection<Filter>,
) -> Result<Vec<LoadedFilter>, FilterError> {
    let all_filter_ids: Vec<String> = filter_collection
        .distinct("_id", doc! {"active": true, "survey": survey.to_string()})
        .await?
        .into_iter()
        .map(|x| {
            x.as_str()
                .map(|s| s.to_string())
                .ok_or(FilterError::InvalidFilterId)
        })
        .collect::<Result<Vec<String>, FilterError>>()?;

    let filter_ids = match filter_ids {
        Some(ids) => {
            // verify that they all exist in all_filter_ids
            for id in ids {
                if !all_filter_ids.contains(id) {
                    return Err(FilterError::FilterNotFound);
                }
            }
            ids.clone()
        }
        None => all_filter_ids.clone(),
    };

    let mut filters: Vec<LoadedFilter> = Vec::new();
    for filter_id in filter_ids {
        filters.push(build_loaded_filter(&filter_id, survey, &filter_collection).await?);
    }

    Ok(filters)
}

#[derive(thiserror::Error, Debug)]
pub enum FilterWorkerError {
    #[error("error from avro")]
    Avro(#[from] apache_avro::Error),
    #[error("value access error from bson")]
    BsonValueAccess(#[from] mongodb::bson::document::ValueAccessError),
    #[error("error from kafka")]
    Kafka(#[from] rdkafka::error::KafkaError),
    #[error("error from mongo")]
    Mongodb(#[from] mongodb::error::Error),
    #[error("error from redis")]
    Redis(#[from] redis::RedisError),
    #[error("error from serde_json")]
    SerdeJson(#[from] serde_json::Error),
    #[error("failed to load config")]
    LoadConfigError(#[from] crate::conf::BoomConfigError),
    #[error("filter error")]
    FilterError(#[from] FilterError),
    #[error("failed to get filter by queue")]
    GetFilterByQueueError,
    #[error("could not find alert")]
    AlertNotFound,
    #[error("filter not found")]
    FilterNotFound,
    #[error("kafka config missing for survey: {0}")]
    KafkaConfigMissing(crate::utils::enums::Survey),
}

#[async_trait::async_trait]
pub trait FilterWorker {
    async fn new(
        config_path: &str,
        filter_ids: Option<Vec<String>>,
    ) -> Result<Self, FilterWorkerError>
    where
        Self: Sized;
    fn input_queue_name(&self) -> String;
    fn output_topic_name(&self) -> String;
    fn has_filters(&self) -> bool;
    fn survey() -> Survey;
    async fn process_alerts(&mut self, alerts: &[String]) -> Result<Vec<Alert>, FilterWorkerError>;
}

#[tokio::main]
#[instrument(skip_all, err)]
pub async fn run_filter_worker<T: FilterWorker>(
    mut receiver: mpsc::Receiver<WorkerCmd>,
    config_path: &str,
    worker_id: Uuid,
) -> Result<(), FilterWorkerError> {
    debug!(?config_path);

    let config = AppConfig::from_path(config_path)?;

    let mut filter_worker = T::new(config_path, None).await?;

    if !filter_worker.has_filters() {
        info!("no filters available for processing");
        return Ok(());
    }

    // in a never ending loop, loop over the queues
    let mut con = config.build_redis().await?;

    let input_queue = filter_worker.input_queue_name();
    let output_topic = filter_worker.output_topic_name();

    let producer = create_producer(&config.kafka.producer).await?;
    let schema = load_alert_schema()?;

    let command_interval: usize = 500;
    let mut command_check_countdown = command_interval;

    let worker_id_attr = KeyValue::new("worker.id", worker_id.to_string());
    let active_attrs = [worker_id_attr.clone()];
    let ok_attrs = [worker_id_attr.clone(), KeyValue::new("status", "ok")];
    let ok_included_attrs = [
        worker_id_attr.clone(),
        KeyValue::new("status", "ok"),
        KeyValue::new("reason", "included"),
    ];
    let ok_excluded_attrs = [
        worker_id_attr.clone(),
        KeyValue::new("status", "ok"),
        KeyValue::new("reason", "excluded"),
    ];
    let input_error_attrs = [
        worker_id_attr.clone(),
        KeyValue::new("status", "error"),
        KeyValue::new("reason", "input_queue"),
    ];
    let processing_error_attrs = [
        worker_id_attr.clone(),
        KeyValue::new("status", "error"),
        KeyValue::new("reason", "processing"),
    ];
    let output_error_attrs = [
        worker_id_attr,
        KeyValue::new("status", "error"),
        KeyValue::new("reason", "kafka_send"),
    ];
    loop {
        if command_check_countdown == 0 {
            if should_terminate(&mut receiver) {
                break;
            }
            command_check_countdown = command_interval + 1;
        }

        ACTIVE.add(1, &active_attrs);
        let alerts: Vec<String> = con
            .rpop::<&str, Vec<String>>(&input_queue, NonZero::new(1000))
            .await
            .inspect_err(|_| {
                ACTIVE.add(-1, &active_attrs);
                BATCH_PROCESSED.add(1, &input_error_attrs);
            })?;

        if alerts.is_empty() {
            ACTIVE.add(-1, &active_attrs);
            tokio::time::sleep(std::time::Duration::from_millis(500)).await;
            command_check_countdown = 0;
            continue;
        }

        let alerts_output = filter_worker
            .process_alerts(&alerts)
            .await
            .inspect_err(|_| {
                ACTIVE.add(-1, &active_attrs);
                BATCH_PROCESSED.add(1, &processing_error_attrs);
            })?;
        command_check_countdown = command_check_countdown.saturating_sub(alerts.len());

        BATCH_PROCESSED.add(1, &ok_attrs);
        ALERT_PROCESSED.add(
            (alerts.len() - alerts_output.len()) as u64,
            &ok_excluded_attrs,
        );
        for alert in alerts_output {
            send_alert_to_kafka(&alert, &schema, &producer, &output_topic)
                .await
                .inspect_err(|_| {
                    let attributes = &output_error_attrs;
                    ACTIVE.add(-1, &active_attrs);
                    BATCH_PROCESSED.add(1, attributes);
                    ALERT_PROCESSED.add(1, attributes);
                })?;
            trace!(
                "Sent alert with candid {} to Kafka topic {}",
                &alert.candid,
                &output_topic
            );
            // Incrementing by alerts_output.len() outside this loop may be more
            // efficient, but incrementing by 1 here is more accurate.
            ALERT_PROCESSED.add(1, &ok_included_attrs);
        }

        ACTIVE.add(-1, &active_attrs);
    }

    Ok(())
}

#[cfg(test)]
mod tests {
    use super::*;
    use crate::{
        conf::{get_test_db, load_config, load_dotenv},
        utils::{enums::Survey, testing::TEST_CONFIG_FILE},
    };
    use mongodb::bson::{doc, Document};

    fn pipeline_to_json(pipeline: &[Document]) -> Vec<serde_json::Value> {
        pipeline
            .iter()
            .map(|doc| serde_json::to_value(doc).unwrap())
            .collect()
    }

    #[test]
    fn test_parse_programid_candid_tuple() {
        let input = "1,123456789";
        let result = parse_programid_candid_tuple(input);
        assert!(result.is_some());
        let (program_id, candid) = result.unwrap();
        assert_eq!(program_id, 1);
        assert_eq!(candid, 123456789);

        let input = "42,987654321"; // invalid program id (only 1 digit allowed)
        let result = parse_programid_candid_tuple(input);
        assert!(result.is_none());

        let input = "1,input"; // invalid candid
        let result = parse_programid_candid_tuple(input);
        assert!(result.is_none());

        let input = "1234"; // just one number
        let result = parse_programid_candid_tuple(input);
        assert!(result.is_none());
    }

    #[test]
    fn test_load_alert_schema() {
        let schema = load_alert_schema();
        assert!(schema.is_ok());
    }

    #[test]
    fn test_to_avro_bytes() {
        let alert = Alert {
            candid: 123456789,
            object_id: "ZTF18aaayemv".to_string(),
            jd: 2459123.12345,
            ra: 123.456789,
            dec: -12.3456789,
            survey: Survey::Ztf,
            filters: vec![],
            classifications: vec![],
            photometry: vec![],
            cutout_science: vec![],
            cutout_template: vec![],
            cutout_difference: vec![],
        };
        let schema = load_alert_schema().unwrap();
        let avro_bytes = to_avro_bytes(&alert, &schema);
        assert!(avro_bytes.is_ok());
    }

    #[tokio::test]
    async fn test_create_producer() {
        load_dotenv();
        let config = load_config(Some(TEST_CONFIG_FILE)).unwrap();
        let producer = create_producer(&config.kafka.producer).await;
        assert!(producer.is_ok());
    }

    #[tokio::test]
    async fn test_send_alert_to_kafka() {
        load_dotenv();
        let config = load_config(Some(TEST_CONFIG_FILE)).unwrap();
        let producer = create_producer(&config.kafka.producer).await.unwrap();
        let alert = Alert {
            candid: 123456789,
            object_id: "ZTF18aaayemv".to_string(),
            jd: 2459123.12345,
            ra: 123.456789,
            dec: -12.3456789,
            survey: Survey::Ztf,
            filters: vec![],
            classifications: vec![],
            photometry: vec![],
            cutout_science: vec![],
            cutout_template: vec![],
            cutout_difference: vec![],
        };
        let schema = load_alert_schema().unwrap();
        // generate a random topic name
        let topic = uuid::Uuid::new_v4().to_string();
        let result = send_alert_to_kafka(&alert, &schema, &producer, &topic).await;
        // this may fail if kafka is not running, so we just check that it returns a result
        assert!(result.is_ok() || result.is_err());
    }

    #[tokio::test]
    async fn test_uses_field_in_stage() {
        // this function should detect if a field is used in a specific stage of the filter pipeline
        let stage = doc! { "$match": { "candidate.drb": { "$gt": 0.5 }, "LSST.prv_candidates": { "$exists": true } } };
        let stage_json = serde_json::to_value(&stage).unwrap();
        // uses_field_in_stage should return true for "candidate.drb"
        let found = uses_field_in_stage(&stage_json, "candidate.drb");
        assert!(found);

        // uses_field_in_stage should return false for "candidate.jd"
        let found = uses_field_in_stage(&stage_json, "candidate.jd");
        assert!(!found);

        // uses_field_in_stage should return true for "LSST.prv_candidates"
        let found = uses_field_in_stage(&stage_json, "LSST.prv_candidates");
        assert!(found);

        // however, if we look for "prv_candidates" only, we should not find it (using the prefixes to avoid)
        let found = uses_field_in_stage(&stage_json, "prv_candidates");
        assert!(!found);
    }

    #[tokio::test]
    async fn test_uses_field_in_filter() {
        // this function should detect if a field is used in the filter pipeline
        // so let's write a filter and test it on it.
        let pipeline = [
            doc! { "$match": { "candidate.drb": { "$gt": 0.5 }, "LSST.prv_candidates": { "$exists": true } } },
            doc! { "$project": { "annotations.mag_now": { "$round": ["$candidate.magpsf", 2_i64] } } },
        ];
        // it takes a Vec<serde_json::Value> as input, so we convert the documents to that format
        let pipeline = pipeline_to_json(&pipeline);

        // uses_field_in_filter should return true for "candidate.drb"
        let stage_index = uses_field_in_filter(&pipeline, "candidate.drb");
        assert!(stage_index.is_some());
        assert_eq!(stage_index, Some(0));

        // uses_field_in_filter should also return true for "candidate.magpsf", but it should be in the second stage
        let stage_index = uses_field_in_filter(&pipeline, "candidate.magpsf");
        assert!(stage_index.is_some());
        assert_eq!(stage_index, Some(1));

        // uses_field_in_filter should return true for "LSST.prv_candidates"
        let stage_index = uses_field_in_filter(&pipeline, "LSST.prv_candidates");
        assert!(stage_index.is_some());
        assert_eq!(stage_index, Some(0));

        // however, if we look for "prv_candidates" only, we should not find it (using the prefixes to avoid)
        let stage_index = uses_field_in_filter(&pipeline, "prv_candidates");
        assert!(stage_index.is_none());

        // uses_field_in_filter should return false for "candidate.jd"
        let stage_index = uses_field_in_filter(&pipeline, "candidate.jd");
        assert!(stage_index.is_none());
    }

    #[tokio::test]
    async fn test_validate_filter_pipeline() {
        // first let's test a valid pipeline, and then we will test some invalid ones
        let valid_pipeline = vec![
            doc! { "$match": {} },
            doc! { "$project": { "objectId": 1, "candidate": 1, "classifications": 1, "coordinates": 1 } },
            doc! { "$project": { "objectId": 1, "annotations.mag_now": { "$round": ["$candidate.magpsf", 2_i64]} } },
        ];
        // it expects a Vec<serde_json::Value> as input, so we convert the documents to that format
        let valid_pipeline = pipeline_to_json(&valid_pipeline);

        // this should return Ok(())
        let result = validate_filter_pipeline(&valid_pipeline);
        assert!(result.is_ok());

        // now let's test a pipeline which is invalid because we exclude the objectId field in a project stage
        let invalid_pipeline = vec![
            doc! { "$match": {} },
            doc! { "$project": { "candidate": 1, "classifications": 1, "coordinates": 1 } }, // objectId is excluded here
            doc! { "$project": { "objectId": 1, "annotations.mag_now": { "$round": ["$candidate.magpsf", 2_i64]} } },
        ];
        let invalid_pipeline = pipeline_to_json(&invalid_pipeline);
        // this should return an error
        let result = validate_filter_pipeline(&invalid_pipeline);
        assert!(result.is_err());

        // now let's test a pipeline which is invalid because we exclude the _id field in a project stage
        let invalid_pipeline = vec![
            doc! { "$match": {} },
            doc! { "$project": { "objectId": 1, "_id": 0, "candidate": 1, "classifications": 1, "coordinates": 1 } }, // _id is excluded here
            doc! { "$project": { "objectId": 1, "annotations.mag_now": { "$round": ["$candidate.magpsf", 2_i64]} } },
        ];
        let invalid_pipeline = pipeline_to_json(&invalid_pipeline);
        // this should return an error
        let result = validate_filter_pipeline(&invalid_pipeline);
        assert!(result.is_err());

        // now let's test a pipeline which is invalid because we unset the objectId field
        let invalid_pipeline = vec![
            doc! { "$match": {} },
            doc! { "$project": { "objectId": 1, "candidate": 1, "classifications": 1, "coordinates": 1 } },
            doc! { "$unset": "objectId" }, // objectId is unset here
            doc! { "$project": { "objectId": 1, "annotations.mag_now": { "$round": ["$candidate.magpsf", 2_i64]} } },
        ];
        let invalid_pipeline = pipeline_to_json(&invalid_pipeline);
        // this should return an error
        let result = validate_filter_pipeline(&invalid_pipeline);
        assert!(result.is_err());

        // now let's test a pipeline which is invalid because the last stage is not a project stage
        let invalid_pipeline = vec![
            doc! { "$match": {} },
            doc! { "$project": { "objectId": 1, "candidate": 1, "classifications": 1, "coordinates": 1 } },
            doc! { "$addFields": { "annotations.mag_now": { "$round": ["$candidate.magpsf", 2_i64]} } }, // last stage is not a project
        ];
        let invalid_pipeline = pipeline_to_json(&invalid_pipeline);
        // this should return an error
        let result = validate_filter_pipeline(&invalid_pipeline);
        assert!(result.is_err());
    }

    #[test]
    fn test_update_aliases_index() {
        // test when new is lower than current
        let current = Some(5);
        let new = Some(2);
        let updated = update_aliases_index(current, new);
        assert_eq!(updated, Some(2));

        // test when new is higher than current
        let current = Some(3);
        let new = Some(5);
        let updated = update_aliases_index(current, new);
        assert_eq!(updated, Some(3));

        // test when current is None
        let current = None;
        let new = Some(5);
        let updated = update_aliases_index(current, new);
        assert_eq!(updated, Some(5));

        // test when new is None
        let current = Some(3);
        let new = None;
        let updated = update_aliases_index(current, new);
        assert_eq!(updated, Some(3));
    }

    #[test]
    fn test_update_aliases_index_multiple() {
        // test when some news are lower than current
        let current = Some(4);
        let news = vec![Some(6), Some(2), None, Some(5)];
        let updated = update_aliases_index_multiple(current, news);
        assert_eq!(updated, Some(2));

        // test when all news are higher than current
        let current = Some(2);
        let news = vec![Some(6), Some(5), None, Some(4)];
        let updated = update_aliases_index_multiple(current, news);
        assert_eq!(updated, Some(2));

        // test when current is None
        let current = None;
        let news = vec![Some(6), Some(2), None, Some(5)];
        let updated = update_aliases_index_multiple(current, news);
        assert_eq!(updated, Some(2));

        // test when all news are None
        let current = Some(4);
        let news = vec![None, None];
        let updated = update_aliases_index_multiple(current, news);
        assert_eq!(updated, Some(4));
    }

    #[tokio::test]
    async fn test_run_filter() {
        load_dotenv();
        let db = get_test_db().await;
        let alert_collection = db.collection::<Document>("alerts_ztf_test");
        let candids = vec![123456789, 987654321];
        let pipeline = vec![
            doc! { "$match": {} },
            doc! { "$project": { "objectId": 1, "candidate": 1, "classifications": 1, "coordinates": 1 } },
            doc! { "$project": { "objectId": 1, "annotations.mag_now": { "$round": ["$candidate.magpsf", 2_i64]} } },
        ];
        let result = run_filter(&candids, "test_filter", pipeline, &alert_collection).await;
        assert!(result.is_ok());

        // let's try a pipeline that is invalid (doesn't start with a $match)
        let invalid_pipeline = vec![
            doc! { "$project": { "objectId": 1, "candidate": 1, "classifications": 1, "coordinates": 1 } },
            doc! { "$project": { "objectId": 1, "annotations.mag_now": { "$round": ["$candidate.magpsf", 2_i64]} } },
        ];
        let result = run_filter(&candids, "test_filter", invalid_pipeline, &alert_collection).await;
        assert!(result.is_err());

        // let's try a pipeline that is empty
        let empty_pipeline = vec![];
        let result = run_filter(&candids, "test_filter", empty_pipeline, &alert_collection).await;
        assert!(result.is_err());

        // let's try with empty candids
        let empty_candids = vec![];
        let pipeline = vec![
            doc! { "$match": {} },
            doc! { "$project": { "objectId": 1, "candidate": 1, "classifications": 1, "coordinates": 1 } },
            doc! { "$project": { "objectId": 1, "annotations.mag_now": { "$round": ["$candidate.magpsf", 2_i64]} } },
        ];
        let result = run_filter(&empty_candids, "test_filter", pipeline, &alert_collection).await;
        assert!(result.is_ok());
        assert_eq!(result.unwrap().len(), 0);
    }

    #[tokio::test]
    async fn test_get_filter() {
        load_dotenv();
        let db = get_test_db().await;
        let filter_collection = db.collection::<Filter>("filters_test");
        let filter_id = uuid::Uuid::new_v4().to_string();
        // first, insert a filter
        let filter = Filter {
            id: filter_id.clone(),
            permissions: vec![1, 2, 3],
            user_id: "test_user".to_string(),
            survey: Survey::Ztf,
            active: true,
            active_fid: "v1".to_string(),
            fv: vec![FilterVersion {
                fid: "v1".to_string(),
                pipeline: r#"[{"$match": {}}, {"$project": {"objectId": 1}}]"#.to_string(),
                created_at: 0.0,
            }],
            created_at: 0.0,
            updated_at: 0.0,
        };
        filter_collection.insert_one(&filter).await.unwrap();
        // now, try to get it
        let result = get_filter(&filter_id, &Survey::Ztf, &filter_collection).await;
        assert!(result.is_ok());
        let retrieved_filter = result.unwrap();
        assert_eq!(retrieved_filter.id, filter.id);
    }

    #[tokio::test]
    async fn test_get_active_filter_pipeline() {
        let mut filter = Filter {
            id: "test_filter".to_string(),
            permissions: vec![1, 2, 3],
            user_id: "test_user".to_string(),
            survey: Survey::Ztf,
            active: true,
            active_fid: "v1".to_string(),
            fv: vec![
                FilterVersion {
                    // active version
                    fid: "v1".to_string(),
                    pipeline: r#"[]"#.to_string(),
                    created_at: 1.0,
                },
                FilterVersion {
                    // inactive version
                    fid: "v2".to_string(),
                    pipeline: r#"[{"$match": {}}, {"$project": {"objectId": 1, "candidate": 1}}]"#
                        .to_string(),
                    created_at: 2.0,
                },
            ],
            created_at: 0.0,
            updated_at: 0.0,
        };

        let result = get_active_filter_pipeline(&filter);
        assert!(result.is_ok());
        let pipeline = result.unwrap();
        assert_eq!(pipeline.len(), 0);

        // try it with an incorrect pipeline (not valid JSON)
        filter.fv[0].pipeline = "invalid_json".to_string();
        let result = get_active_filter_pipeline(&filter);
        assert!(result.is_err());

        // now test with an invalid active_fid
        filter.active_fid = "v3".to_string(); // non-existent version
        let result = get_active_filter_pipeline(&filter);
        assert!(result.is_err());
    }
}<|MERGE_RESOLUTION|>--- conflicted
+++ resolved
@@ -562,12 +562,7 @@
 /// * `Result<Vec<Document>, FilterError>` - A vector of documents that passed the filter or a FilterError.
 #[instrument(skip(candids, pipeline, alert_collection), err)]
 pub async fn run_filter(
-<<<<<<< HEAD
-    candids: Vec<i64>,
-=======
     candids: &[i64],
-    filter_id: &str,
->>>>>>> 2bc7e9fe
     mut pipeline: Vec<Document>,
     alert_collection: &mongodb::Collection<Document>,
 ) -> Result<Vec<Document>, FilterError> {
@@ -1246,7 +1241,7 @@
             doc! { "$project": { "objectId": 1, "candidate": 1, "classifications": 1, "coordinates": 1 } },
             doc! { "$project": { "objectId": 1, "annotations.mag_now": { "$round": ["$candidate.magpsf", 2_i64]} } },
         ];
-        let result = run_filter(&candids, "test_filter", pipeline, &alert_collection).await;
+        let result = run_filter(&candids, pipeline, &alert_collection).await;
         assert!(result.is_ok());
 
         // let's try a pipeline that is invalid (doesn't start with a $match)
@@ -1254,12 +1249,12 @@
             doc! { "$project": { "objectId": 1, "candidate": 1, "classifications": 1, "coordinates": 1 } },
             doc! { "$project": { "objectId": 1, "annotations.mag_now": { "$round": ["$candidate.magpsf", 2_i64]} } },
         ];
-        let result = run_filter(&candids, "test_filter", invalid_pipeline, &alert_collection).await;
+        let result = run_filter(&candids, invalid_pipeline, &alert_collection).await;
         assert!(result.is_err());
 
         // let's try a pipeline that is empty
         let empty_pipeline = vec![];
-        let result = run_filter(&candids, "test_filter", empty_pipeline, &alert_collection).await;
+        let result = run_filter(&candids, empty_pipeline, &alert_collection).await;
         assert!(result.is_err());
 
         // let's try with empty candids
@@ -1269,7 +1264,7 @@
             doc! { "$project": { "objectId": 1, "candidate": 1, "classifications": 1, "coordinates": 1 } },
             doc! { "$project": { "objectId": 1, "annotations.mag_now": { "$round": ["$candidate.magpsf", 2_i64]} } },
         ];
-        let result = run_filter(&empty_candids, "test_filter", pipeline, &alert_collection).await;
+        let result = run_filter(&empty_candids, pipeline, &alert_collection).await;
         assert!(result.is_ok());
         assert_eq!(result.unwrap().len(), 0);
     }
