--- conflicted
+++ resolved
@@ -1,15 +1,9 @@
 use boom::{
     conf,
     scheduler::{get_num_workers, ThreadPool},
-<<<<<<< HEAD
-    utils::{db::initialize_survey_indexes, o11y::build_subscriber, worker::WorkerType},
-=======
     utils::{
-        db::initialize_survey_indexes,
-        enums::Survey,
-        worker::{check_flag, sig_int_handler, WorkerType},
+        db::initialize_survey_indexes, enums::Survey, o11y::build_subscriber, worker::WorkerType,
     },
->>>>>>> 1a8d575d
 };
 
 use std::time::Duration;
@@ -20,23 +14,17 @@
 
 #[derive(Parser)]
 struct Cli {
-<<<<<<< HEAD
-    #[arg(help = "Name of stream to ingest")]
-    stream: String,
-=======
     #[arg(
         value_enum,
         required = true,
         help = "Name of stream/survey to process alerts for."
     )]
     survey: Survey,
->>>>>>> 1a8d575d
 
     #[arg(long, value_name = "FILE", help = "Path to the configuration file")]
     config: Option<String>,
 }
 
-<<<<<<< HEAD
 #[instrument(skip_all)]
 async fn run(args: Cli) {
     let default_config_path = "config.yaml".to_string();
@@ -47,88 +35,20 @@
     let config = conf::load_config(&config_path).expect("could not load config file");
 
     // get num workers from config file
-    let n_alert = get_num_workers(&config, &args.stream, "alert")
+    let n_alert = get_num_workers(&config, &args.survey, "alert")
         .expect("could not retrieve number of alert workers");
-    let n_ml = get_num_workers(&config, &args.stream, "ml")
+    let n_ml = get_num_workers(&config, &args.survey, "ml")
         .expect("could not retrieve number of ml workers");
-    let n_filter = get_num_workers(&config, &args.stream, "filter")
+    let n_filter = get_num_workers(&config, &args.survey, "filter")
         .expect("could not retrieve number of filter workers");
 
     // initialize the indexes for the survey
     let db: mongodb::Database = conf::build_db(&config)
         .await
         .expect("could not create mongodb client");
-    initialize_survey_indexes(&args.stream, &db)
+    initialize_survey_indexes(&args.survey, &db)
         .await
         .expect("could not initialize indexes");
-=======
-#[tokio::main]
-async fn main() {
-    let subscriber = FmtSubscriber::builder()
-        .with_max_level(Level::INFO)
-        .finish();
-
-    tracing::subscriber::set_global_default(subscriber).expect("setting default subscriber failed");
-
-    let args = Cli::parse();
-
-    let survey = args.survey;
-    info!("Starting scheduler for {:?} alert processing", &survey);
-
-    if !args.config.is_some() {
-        warn!("No config file provided, using config.yaml");
-    }
-    let config_path = match args.config {
-        Some(path) => path,
-        None => "config.yaml".to_string(),
-    };
-    let config_file = match conf::load_config(&config_path) {
-        Ok(config) => config,
-        Err(e) => {
-            warn!("could not load config file: {}", e);
-            std::process::exit(1);
-        }
-    };
-
-    // get num workers from config file
-    let n_alert = match get_num_workers(config_file.to_owned(), &survey, "alert") {
-        Ok(n) => n,
-        Err(e) => {
-            warn!("could not retrieve number of alert workers: {}", e);
-            std::process::exit(1);
-        }
-    };
-    let n_ml = match get_num_workers(config_file.to_owned(), &survey, "ml") {
-        Ok(n) => n,
-        Err(e) => {
-            warn!("could not retrieve number of ml workers: {}", e);
-            std::process::exit(1);
-        }
-    };
-    let n_filter = match get_num_workers(config_file.to_owned(), &survey, "filter") {
-        Ok(n) => n,
-        Err(e) => {
-            warn!("could not retrieve number of filter workers: {}", e);
-            std::process::exit(1);
-        }
-    };
-
-    // initialize the indexes for the survey
-    let db: mongodb::Database = match conf::build_db(&config_file).await {
-        Ok(db) => db,
-        Err(e) => {
-            warn!("could not connect to database: {}", e);
-            std::process::exit(1);
-        }
-    };
-    match initialize_survey_indexes(&survey, &db).await {
-        Ok(_) => info!("initialized indexes for {}", survey),
-        Err(e) => {
-            warn!("could not initialize indexes for {}: {}", survey, e);
-            std::process::exit(1);
-        }
-    }
->>>>>>> 1a8d575d
 
     // Spawn sigint handler task
     let (shutdown_tx, shutdown_rx) = oneshot::channel::<()>();
@@ -149,31 +69,19 @@
     let alert_pool = ThreadPool::new(
         WorkerType::Alert,
         n_alert as usize,
-<<<<<<< HEAD
-        args.stream.clone(),
-=======
-        survey.clone(),
->>>>>>> 1a8d575d
+        args.survey.clone(),
         config_path.clone(),
     );
     let ml_pool = ThreadPool::new(
         WorkerType::ML,
         n_ml as usize,
-<<<<<<< HEAD
-        args.stream.clone(),
-=======
-        survey.clone(),
->>>>>>> 1a8d575d
+        args.survey.clone(),
         config_path.clone(),
     );
     let filter_pool = ThreadPool::new(
         WorkerType::Filter,
         n_filter as usize,
-<<<<<<< HEAD
-        args.stream.clone(),
-=======
-        survey.clone(),
->>>>>>> 1a8d575d
+        args.survey.clone(),
         config_path.clone(),
     );
 
