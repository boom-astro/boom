--- conflicted
+++ resolved
@@ -1,19 +1,14 @@
 use boom::{
-    kafka::{AlertConsumer, LsstAlertConsumer, ZtfAlertConsumer},
+    kafka::{AlertConsumer, DecamAlertConsumer, LsstAlertConsumer, ZtfAlertConsumer},
     utils::{
         enums::{ProgramId, Survey},
         o11y::build_subscriber,
     },
 };
 
-<<<<<<< HEAD
-use boom::kafka::{AlertConsumer, DecamAlertConsumer, LsstAlertConsumer, ZtfAlertConsumer};
-use boom::utils::enums::{ProgramId, Survey};
-=======
 use chrono::{NaiveDate, NaiveDateTime};
 use clap::Parser;
 use tracing::instrument;
->>>>>>> 9a2490b6
 
 #[derive(Parser)]
 struct Cli {
