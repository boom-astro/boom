--- conflicted
+++ resolved
@@ -1,18 +1,13 @@
 use boom::{
-    kafka::{AlertProducer, ZtfAlertProducer},
+    kafka::{AlertProducer, DecamAlertProducer, ZtfAlertProducer},
     utils::{
         enums::{ProgramId, Survey},
         o11y::build_subscriber,
     },
 };
 
-<<<<<<< HEAD
-use boom::kafka::{AlertProducer, DecamAlertProducer, ZtfAlertProducer};
-use boom::utils::enums::{ProgramId, Survey};
-=======
 use clap::Parser;
 use tracing::error;
->>>>>>> 9a2490b6
 
 #[derive(Parser)]
 struct Cli {
