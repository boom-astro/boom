#!/usr/bin/env bash
set -euo pipefail

# This script runs inside the Kafka container (mounted read-only) on startup.
# It will:
#  1. Create SCRAM users (admin + readonly) if they don't exist
#  2. Create ACLs granting readonly user DESCRIBE / READ on all existing topics and consumer groups
#  3. (Idempotent) Skip creation if already present
#
# Requires env vars:
#   KAFKA_ADMIN_PASSWORD
#   KAFKA_READONLY_PASSWORD
# Uses 'admin' and 'readonly' usernames.
#
# NOTE: Broker requires no explicit JAAS file for SCRAM; credentials are stored in metadata log.

# Allow overriding the bootstrap address (useful in CI); default to internal broker listener
BROKER="${KAFKA_BOOTSTRAP_SERVER:-broker:29092}"  # Use internal PLAINTEXT inter-broker listener for administrative operations
ADMIN_USER="admin"
ADMIN_PWD="${KAFKA_ADMIN_PASSWORD}"
READ_USER="readonly"
READ_PWD="${KAFKA_READONLY_PASSWORD}"
<<<<<<< HEAD
TIMEOUT=60
=======
TIMEOUT=60 # seconds
>>>>>>> 26fe0175

# KAFKA_OPTS with JAAS is set at container level (docker-compose).

kafka_log() { echo "[init-kafka] $*"; }

wait_for_kafka() {
<<<<<<< HEAD
  local -r start=$(date +%s)
  kafka_log "Waiting for Kafka at $BROKER (cluster-id)"
  until /opt/kafka/bin/kafka-cluster.sh cluster-id --bootstrap-server "$BROKER" >/dev/null 2>&1; do
    if (( $(date +%s) - start > TIMEOUT )); then
=======
  local start=$(date +%s)
  kafka_log "Waiting for Kafka at $BROKER (cluster-id)"
  until /opt/kafka/bin/kafka-cluster.sh cluster-id --bootstrap-server "$BROKER" >/dev/null 2>&1; do
    if (( $(date +%s) - $start > $TIMEOUT )); then
>>>>>>> 26fe0175
      kafka_log "Timed out waiting for cluster-id from $BROKER"; exit 1
    fi
    sleep 3
  done

<<<<<<< HEAD
  kafka_log "Waiting for metadata quorum readiness"
  until /opt/kafka/bin/kafka-metadata-quorum.sh --bootstrap-server "$BROKER" describe --status >/dev/null 2>&1; do
    if (( $(date +%s) - start > TIMEOUT )); then
=======
  local start=$(date +%s)
  kafka_log "Waiting for metadata quorum readiness"
  until /opt/kafka/bin/kafka-metadata-quorum.sh --bootstrap-server "$BROKER" describe --status >/dev/null 2>&1; do
    if (( $(date +%s) - $start > $TIMEOUT )); then
>>>>>>> 26fe0175
      kafka_log "Timed out waiting for metadata quorum describe --status"; exit 1
    fi
    sleep 3
  done

<<<<<<< HEAD
  kafka_log "Waiting for configs API (users --describe)"
  until /opt/kafka/bin/kafka-configs.sh --bootstrap-server "$BROKER" --entity-type users --describe >/dev/null 2>&1; do
    if (( $(date +%s) - start > TIMEOUT )); then
=======
  local start=$(date +%s)
  kafka_log "Waiting for configs API (users --describe)"
  until /opt/kafka/bin/kafka-configs.sh --bootstrap-server "$BROKER" --entity-type users --describe >/dev/null 2>&1; do
    if (( $(date +%s) - $start > $TIMEOUT )); then
>>>>>>> 26fe0175
      kafka_log "Timed out waiting for configs API to respond"; exit 1
    fi
    sleep 3
  done

<<<<<<< HEAD
  kafka_log "Waiting for authorizer (acls --list)"
  until /opt/kafka/bin/kafka-acls.sh --bootstrap-server "$BROKER" --list >/dev/null 2>&1; do
    if (( $(date +%s) - start > TIMEOUT )); then
=======
  local start=$(date +%s)
  kafka_log "Waiting for authorizer (acls --list)"
  until /opt/kafka/bin/kafka-acls.sh --bootstrap-server "$BROKER" --list >/dev/null 2>&1; do
    if (( $(date +%s) - $start > $TIMEOUT )); then
>>>>>>> 26fe0175
      kafka_log "Timed out waiting for authorizer to respond"; exit 1
    fi
    sleep 3
  done

  kafka_log "Kafka is ready"
}

wait_for_kafka

# Helper to check if a SCRAM user exists
user_exists() {
  /opt/kafka/bin/kafka-configs.sh --bootstrap-server "$BROKER" \
    --entity-type users --entity-name "$1" --describe 2>/dev/null | grep -q "Configs for user-principal 'User:$1'"
}

create_or_update_user() {
  local user=$1
  local pwd=$2
  local attempt=0
  local max_attempts=5
  while (( attempt < max_attempts )); do
    if user_exists "$user"; then
      kafka_log "User $user exists; updating SCRAM credentials (attempt $((attempt+1)))"
    else
      kafka_log "Creating user $user (attempt $((attempt+1)))"
    fi
    if /opt/kafka/bin/kafka-configs.sh --bootstrap-server "$BROKER" \
        --alter --entity-type users --entity-name "$user" \
        --add-config "SCRAM-SHA-512=[password=$pwd]" >/dev/null 2>&1; then
        return 0
    fi
    attempt=$((attempt+1))
    sleep 4
  done
  kafka_log "Failed to create/update user $user after $max_attempts attempts" >&2
  exit 1
}

create_or_update_user "$ADMIN_USER" "$ADMIN_PWD"
create_or_update_user "$READ_USER" "$READ_PWD"

# ACLs: admin is super user (declared via KAFKA_SUPER_USERS) -> no ACL needed
# Readonly user: allow DESCRIBE & READ on topics; DESCRIBE on cluster; READ on consumer groups (so it can commit offsets)

# Add cluster describe for readonly (idempotent; duplicates ignored)
/opt/kafka/bin/kafka-acls.sh --bootstrap-server "$BROKER" \
  --add --allow-principal "User:$READ_USER" --operation DESCRIBE --cluster >/dev/null 2>&1 || true

# Allow read on all topics present & future via pattern
/opt/kafka/bin/kafka-acls.sh --bootstrap-server "$BROKER" \
  --add --allow-principal "User:$READ_USER" --operation READ --operation DESCRIBE --topic '*' >/dev/null 2>&1 || true

# Allow read (group membership) for any consumer group starting with ro- (convention) & explicit wildcard
/opt/kafka/bin/kafka-acls.sh --bootstrap-server "$BROKER" \
  --add --allow-principal "User:$READ_USER" --operation READ --group '*' >/dev/null 2>&1 || true

kafka_log "Initialization complete"<|MERGE_RESOLUTION|>--- conflicted
+++ resolved
@@ -20,73 +20,44 @@
 ADMIN_PWD="${KAFKA_ADMIN_PASSWORD}"
 READ_USER="readonly"
 READ_PWD="${KAFKA_READONLY_PASSWORD}"
-<<<<<<< HEAD
-TIMEOUT=60
-=======
 TIMEOUT=60 # seconds
->>>>>>> 26fe0175
 
 # KAFKA_OPTS with JAAS is set at container level (docker-compose).
 
 kafka_log() { echo "[init-kafka] $*"; }
 
 wait_for_kafka() {
-<<<<<<< HEAD
-  local -r start=$(date +%s)
-  kafka_log "Waiting for Kafka at $BROKER (cluster-id)"
-  until /opt/kafka/bin/kafka-cluster.sh cluster-id --bootstrap-server "$BROKER" >/dev/null 2>&1; do
-    if (( $(date +%s) - start > TIMEOUT )); then
-=======
   local start=$(date +%s)
   kafka_log "Waiting for Kafka at $BROKER (cluster-id)"
   until /opt/kafka/bin/kafka-cluster.sh cluster-id --bootstrap-server "$BROKER" >/dev/null 2>&1; do
     if (( $(date +%s) - $start > $TIMEOUT )); then
->>>>>>> 26fe0175
       kafka_log "Timed out waiting for cluster-id from $BROKER"; exit 1
     fi
     sleep 3
   done
 
-<<<<<<< HEAD
-  kafka_log "Waiting for metadata quorum readiness"
-  until /opt/kafka/bin/kafka-metadata-quorum.sh --bootstrap-server "$BROKER" describe --status >/dev/null 2>&1; do
-    if (( $(date +%s) - start > TIMEOUT )); then
-=======
   local start=$(date +%s)
   kafka_log "Waiting for metadata quorum readiness"
   until /opt/kafka/bin/kafka-metadata-quorum.sh --bootstrap-server "$BROKER" describe --status >/dev/null 2>&1; do
     if (( $(date +%s) - $start > $TIMEOUT )); then
->>>>>>> 26fe0175
       kafka_log "Timed out waiting for metadata quorum describe --status"; exit 1
     fi
     sleep 3
   done
 
-<<<<<<< HEAD
-  kafka_log "Waiting for configs API (users --describe)"
-  until /opt/kafka/bin/kafka-configs.sh --bootstrap-server "$BROKER" --entity-type users --describe >/dev/null 2>&1; do
-    if (( $(date +%s) - start > TIMEOUT )); then
-=======
   local start=$(date +%s)
   kafka_log "Waiting for configs API (users --describe)"
   until /opt/kafka/bin/kafka-configs.sh --bootstrap-server "$BROKER" --entity-type users --describe >/dev/null 2>&1; do
     if (( $(date +%s) - $start > $TIMEOUT )); then
->>>>>>> 26fe0175
       kafka_log "Timed out waiting for configs API to respond"; exit 1
     fi
     sleep 3
   done
 
-<<<<<<< HEAD
-  kafka_log "Waiting for authorizer (acls --list)"
-  until /opt/kafka/bin/kafka-acls.sh --bootstrap-server "$BROKER" --list >/dev/null 2>&1; do
-    if (( $(date +%s) - start > TIMEOUT )); then
-=======
   local start=$(date +%s)
   kafka_log "Waiting for authorizer (acls --list)"
   until /opt/kafka/bin/kafka-acls.sh --bootstrap-server "$BROKER" --list >/dev/null 2>&1; do
     if (( $(date +%s) - $start > $TIMEOUT )); then
->>>>>>> 26fe0175
       kafka_log "Timed out waiting for authorizer to respond"; exit 1
     fi
     sleep 3
